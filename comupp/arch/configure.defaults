--- conflicted
+++ resolved
@@ -230,11 +230,7 @@
 CRTMDBUG= -O0 -g -traceback -check all -ftrapuv -fpe0
 CDEBUG  = -O0 -g -traceback -debug all -Wall -check-uninit
 
-<<<<<<< HEAD
-FOPT    = -O3
-=======
 FOPT    = -O3 
->>>>>>> c98ef3ec
 CRTMOPT = -O3
 COPT    = -O3
 
