      SUBROUTINE INITPOST
!$$$  SUBPROGRAM DOCUMENTATION BLOCK
!                .      .    .     
! SUBPROGRAM:    INITPOST    INITIALIZE POST FOR RUN
!   PRGRMMR: RUSS TREADON    ORG: W/NP2      DATE: 93-11-10
!     
! ABSTRACT:  THIS ROUTINE INITIALIZES CONSTANTS AND
!   VARIABLES AT THE START OF AN ETA MODEL OR POST 
!   PROCESSOR RUN.
!
!   THIS ROUTINE ASSUMES THAT INTEGERS AND REALS ARE THE SAME SIZE
!   .     
!     
! PROGRAM HISTORY LOG:
!   93-11-10  RUSS TREADON - ADDED DOCBLOC
!   98-05-29  BLACK - CONVERSION OF POST CODE FROM 1-D TO 2-D
!   99-01 20  TUCCILLO - MPI VERSION
!   01-10-25  H CHUANG - MODIFIED TO PROCESS HYBRID MODEL OUTPUT
!   02-06-19  MIKE BALDWIN - WRF VERSION
!   02-08-15  H CHUANG - UNIT CORRECTION AND GENERALIZE PROJECTION OPTIONS
!     
! USAGE:    CALL INIT
!   INPUT ARGUMENT LIST:
!     NONE     
!
!   OUTPUT ARGUMENT LIST: 
!     NONE
!     
!   OUTPUT FILES:
!     NONE
!     
!   SUBPROGRAMS CALLED:
!     UTILITIES:
!       NONE
!     LIBRARY:
!       COMMON   - CTLBLK
!                  LOOKUP
!                  SOILDEPTH
!
!    
!   ATTRIBUTES:
!     LANGUAGE: FORTRAN
!     MACHINE : CRAY C-90
!$$$  
      use vrbls4d
      use vrbls3d
      use vrbls2d
      use soil
      use masks
      use ctlblk_mod
      use params_mod
      use lookup_mod
      use gridspec_mod
      use wrf_io_flags_mod
!- - - - - - - - - - - - - - - - - - -  - - - - - - - - - - - - - - - -
      implicit none
!
!     INCLUDE/SET PARAMETERS.
!     
      INCLUDE "mpif.h"
!
! This version of INITPOST shows how to initialize, open, read from, and
! close a NetCDF dataset. In order to change it to read an internal (binary)
! dataset, do a global replacement of _ncd_ with _int_. 

      character(len=31) :: VarName
      integer :: Status
      character startdate*19,SysDepInfo*80
! 
!     NOTE: SOME INTEGER VARIABLES ARE READ INTO DUMMY ( A REAL ). THIS IS OK
!     AS LONG AS REALS AND INTEGERS ARE THE SAME SIZE.
!
!     ALSO, EXTRACT IS CALLED WITH DUMMY ( A REAL ) EVEN WHEN THE NUMBERS ARE
!     INTEGERS - THIS IS OK AS LONG AS INTEGERS AND REALS ARE THE SAME SIZE.

      INTEGER IDATE(8),JDATE(8)
!
!     DECLARE VARIABLES.
!     
      REAL RINC(5)
      REAL DUMMY ( IM, JM )
      REAL DUMMY2 ( IM, JM ), MSFT(IM,JM)
      INTEGER IDUMMY ( IM, JM )
      REAL DUM3D ( IM+1, JM+1, LM+1 )
      REAL DUM3D2 ( IM+1, JM+1, LM+1 )
        real, allocatable::  pvapor(:,:)
        real, allocatable::  pvapor_orig(:,:)      
      REAL, ALLOCATABLE :: THV(:,:,:)
 
      integer js,je,jev,iyear,imn,iday,itmp,ioutcount,istatus,          &
              ii,jj,ll,i,j,l,nrdlw,nrdsw,n,igdout,irtn,idyvald,         &
              idxvald,NSRFC , lflip, k, k1
      real DZ,TSPH,TMP,QMEAN,PVAPORNEW,DUMCST,TLMH,RHO,ZSF,ZPBLTOP
      real t2,th2,x2m,p2m,tsk, fact
      real LAT

      integer jdn, numr, ic, jc
      integer, external :: iw3jdn
      real sun_zenith,sun_azimuth, ptop_low, ptop_mid, ptop_high
      real watericetotal, cloud_def_p, radius
      real totcount, cloudcount
!
!
!***********************************************************************
!     START INIT HERE.
!
      ALLOCATE ( THV(IM,JSTA_2L:JEND_2U,LM) )
      WRITE(6,*)'INITPOST:  ENTER INITPOST'
!     
      gridtype='A'
!     STEP 1.  READ MODEL OUTPUT FILE
!
!
!***
!
! LMH always = LM for sigma-type vert coord
! LMV always = LM for sigma-type vert coord

       do j = jsta_2l, jend_2u
        do i = 1, im
            LMV ( i, j ) = lm
            LMH ( i, j ) = lm
        end do
       end do


! HTM VTM all 1 for sigma-type vert coord

      do l = 1, lm
       do j = jsta_2l, jend_2u
        do i = 1, im
            HTM ( i, j, l ) = 1.0
            VTM ( i, j, l ) = 1.0
        end do
       end do
      end do
!
!  how do I get the filename? 
!      fileName = '/ptmp/wx20mb/wrfout_01_030500'
!      DateStr = '2002-03-05_18:00:00'
!  how do I get the filename?
         call ext_ncd_ioinit(SysDepInfo,Status)
          print*,'called ioinit', Status
         call ext_ncd_open_for_read( trim(fileName), 0, 0, " ",        &  
            DataHandle, Status)
          print*,'called open for read', Status
       if ( Status /= 0 ) then
         print*,'error opening ',fileName, ' Status = ', Status ; stop
       endif
! get date/time info
!  this routine will get the next time from the file, not using it
      print *,'DateStr before calling ext_ncd_get_next_time=',DateStr
!      call ext_ncd_get_next_time(DataHandle, DateStr, Status)
      print *,'DateStri,Status,DataHandle = ',DateStr,Status,DataHandle

!  The end j row is going to be jend_2u for all variables except for V.
      JS=JSTA_2L
      JE=JEND_2U
      IF (JEND_2U.EQ.JM) THEN
       JEV=JEND_2U+1
      ELSE
       JEV=JEND_2U
      ENDIF
!
! Getting start time
#ifdef COMMCODE
      call ext_ncd_get_dom_ti_char(DataHandle,'SIMULATION_START_DATE',  &
        startdate, status )
#else
      call ext_ncd_get_dom_ti_char(DataHandle,'START_DATE',startdate,   &
        status )
#endif
        print*,'startdate= ',startdate
      jdate=0
      idate=0
      read(startdate,15)iyear,imn,iday,ihrst,imin      
 15   format(i4,1x,i2,1x,i2,1x,i2,1x,i2)
      print*,'start yr mo day hr min=',iyear,imn,iday,ihrst,imin
      print*,'processing yr mo day hr min='                             &
        ,idat(3),idat(1),idat(2),idat(4),idat(5)
      idate(1)=iyear
      idate(2)=imn
      idate(3)=iday
      idate(5)=ihrst
      idate(6)=imin
      SDAT(1)=imn
      SDAT(2)=iday
      SDAT(3)=iyear
      jdate(1)=idat(3)
      jdate(2)=idat(1)
      jdate(3)=idat(2)
      jdate(5)=idat(4)
      jdate(6)=idat(5)
!      CALL W3DIFDAT(JDATE,IDATE,2,RINC)
!      ifhr=nint(rinc(2))
      CALL W3DIFDAT(JDATE,IDATE,0,RINC)
      ifhr=nint(rinc(2)+rinc(1)*24.)
      ifmin=nint(rinc(3))
      print*,' in INITPOST ifhr ifmin fileName=',ifhr,ifmin,fileName
!  OK, since all of the variables are dimensioned/allocated to be
!  the same size, this means we have to be careful int getVariable
!  to not try to get too much data.  For example, 
!  DUM3D is dimensioned IM+1,JM+1,LM+1 but there might actually
!  only be im,jm,lm points of data available for a particular variable.  

      call ext_ncd_get_dom_ti_integer(DataHandle,'MP_PHYSICS'          &
       ,itmp,1,ioutcount,istatus)
      imp_physics=itmp
      print*,'MP_PHYSICS= ',itmp

! Initializes constants for Ferrier microphysics       
      if(imp_physics==5 .or. imp_physics==85 .or. imp_physics==95)then
       CALL MICROINIT(imp_physics)
      end if
      
      call ext_ncd_get_dom_ti_integer(DataHandle,'CU_PHYSICS'          &
       ,itmp,1,ioutcount,istatus)
        icu_physics=itmp
        print*,'CU_PHYSICS= ',icu_physics
	
! get 3-D variables
      print*,'im,jm,lm= ',im,jm,lm
      ii=im/2
      jj=(jsta+jend)/2
      ll=lm

      VarName='T'
      call getVariable(fileName,DateStr,DataHandle,VarName,DUM3D,       &
        IM+1,1,JM+1,LM+1,IM,JS,JE,LM)
      do l = 1, lm
       do j = jsta_2l, jend_2u
        do i = 1, im
            t ( i, j, l ) = dum3d ( i, j, l ) + 300.
!MEB  this is theta the 300 is my guess at what T0 is 
        end do
       end do
      end do

      do l=1,lm
      end do
      VarName='U'
      call getVariable(fileName,DateStr,DataHandle,VarName,DUM3D,         &
        IM+1,1,JM+1,LM+1,IM+1,JS,JE,LM)
      do l = 1, lm
       do j = jsta_2l, jend_2u
        do i = 1, im+1
            u ( i, j, l ) = dum3d ( i, j, l )
        end do
       end do
!  fill up UH which is U at P-points including 2 row halo
       do j = jsta_2l, jend_2u
        do i = 1, im
            UH (I,J,L) = (dum3d(I,J,L)+dum3d(I+1,J,L))*0.5
        end do
       end do
      end do
!      if(jj.ge. jsta .and. jj.le.jend)print*,'sample U= ',U(ii,jj,ll)
      VarName='V'
      call getVariable(fileName,DateStr,DataHandle,VarName,DUM3D,         &
        IM+1,1,JM+1,LM+1,IM, JS,JEV,LM)
      do l = 1, lm
       do j = jsta_2l, jev
        do i = 1, im
            v ( i, j, l ) = dum3d ( i, j, l )
        end do
       end do
!  fill up VH which is V at P-points including 2 row halo
       do j = jsta_2l, jend_2u
        do i = 1, im
          VH(I,J,L) = (dum3d(I,J,L)+dum3d(I,J+1,L))*0.5
        end do
       end do
      end do
!      if(jj.ge. jsta .and. jj.le.jend)print*,'sample V= ',V(ii,jj,ll)

      VarName='W'
      call getVariable(fileName,DateStr,DataHandle,VarName,DUM3D,         &
        IM+1,1,JM+1,LM+1,IM, JS,JE,LM+1)
!      do l = 1, lm+1
!       do j = jsta_2l, jend_2u
!        do i = 1, im
!            w ( i, j, l ) = dum3d ( i, j, l )
!        end do
!       end do
!      end do
!  fill up WH which is W at P-points including 2 row halo
      DO L=1,LM
        DO I=1,IM
         DO J=JSTA_2L,JEND_2U 
          WH(I,J,L) = (DUM3D(I,J,L)+DUM3D(I,J,L+1))*0.5
         ENDDO
        ENDDO
      ENDDO
      print*,'finish reading W'

      VarName='QVAPOR'
      call getVariable(fileName,DateStr,DataHandle,VarName,DUM3D,         &
        IM+1,1,JM+1,LM+1,IM,JS,JE,LM)
      do l = 1, lm
       do j = jsta_2l, jend_2u
        do i = 1, im
!HC            q ( i, j, l ) = dum3d ( i, j, l )
!HC CONVERT MIXING RATIO TO SPECIFIC HUMIDITY
            if (dum3d(i,j,l) .lt. 10E-12) dum3d(i,j,l) = 10E-12
            q ( i, j, l ) = dum3d ( i, j, l )/(1.0+dum3d ( i, j, l ))
        end do
       end do
      end do
      print*,'finish reading mixing ratio'
!      if(jj.ge. jsta .and. jj.le.jend)print*,'sample Q= ',Q(ii,jj,ll)

      VarName='PB'
      call getVariable(fileName,DateStr,DataHandle,VarName,DUM3D,         &
        IM+1,1,JM+1,LM+1,IM, JS,JE,LM)
      VarName='P'
      call getVariable(fileName,DateStr,DataHandle,VarName,DUM3D2,        &
        IM+1,1,JM+1,LM+1,IM, JS,JE,LM)
      do l = 1, lm
       do j = jsta_2l, jend_2u
        do i = 1, im
            PMID(I,J,L)=DUM3D(I,J,L)+DUM3D2(I,J,L)
            thv ( i, j, l ) = T(I,J,L)*(Q(I,J,L)*0.608+1.)
! now that I have P, convert theta to t
            t ( i, j, l ) = T(I,J,L)*(PMID(I,J,L)*1.E-5)**CAPA
! now that I have T,q,P  compute omega from wh
             if(abs(t( i, j, l )).gt.1.0e-3)                              &
              omga(I,J,L) = -WH(I,J,L)*pmid(i,j,l)*G/                     &
                              (RD*t(i,j,l)*(1.+D608*q(i,j,l)))
! seperate rain from snow and cloud water from cloud ice for WSM3 scheme
!             if(imp_physics .eq. 3)then
!	      if(t(i,j,l) .lt. TFRZ)then
!	       qqs(i,j,l)=qqr(i,j,l)
!	       qqi(i,j,l)=qqw(i,j,l)
!	      end if 
!	     end if 	                      
        end do
       end do
      end do
      DO L=2,LM
         DO I=1,IM
            DO J=JSTA_2L,JEND_2U
              PINT(I,J,L)=(PMID(I,J,L-1)+PMID(I,J,L))*0.5 
              ALPINT(I,J,L)=ALOG(PINT(I,J,L))
            ENDDO
         ENDDO
      ENDDO
!---  Compute max temperature in the column up to level 20 
!---    to be used later in precip type computation
       do j = jsta_2l, jend_2u
        do i = 1, im
           tmax(i,j)=0.
        end do
       end do

      do l = 2,20 
       lflip = lm - l + 1
       do j = jsta_2l, jend_2u
        do i = 1, im
           tmax(i,j)=max(tmax(i,j),t(i,j,lflip))
        end do
       end do
      end do


! Brad comment out the output of individual species for Ferriers scheme within
! ARW in Registry file

      qqw=0.
      qqr=0.
      qqs=0.
      qqi=0.
      qqg=0. 
      qqni=0. 
      qqnr=0. 
      cwm=0.

! extinction coef for aerosol
      extcof55=0.
      
      if(imp_physics.ne.5 .and. imp_physics.ne.0)then
      VarName='QCLOUD'
      call getVariable(fileName,DateStr,DataHandle,VarName,DUM3D,         &
        IM+1,1,JM+1,LM+1,IM, JS,JE,LM)
      do l = 1, lm
       do j = jsta_2l, jend_2u
        do i = 1, im
! partition cloud water and ice for WSM3 
	    if(imp_physics.eq.3)then 
             if(t(i,j,l) .ge. TFRZ)then  
              qqw ( i, j, l ) = dum3d ( i, j, l )
	     else
	      qqi  ( i, j, l ) = dum3d ( i, j, l )
	     end if
            else ! bug fix provided by J CASE
             qqw ( i, j, l ) = dum3d ( i, j, l )
	    end if  	     
        end do
       end do
      end do
!      if(jj.ge. jsta .and. jj.le.jend)
!     + print*,'sample QCLOUD= ',QQW(ii,jj,ll)
!      print*,'finish reading cloud mixing ratio'
      end if 
      


      if(imp_physics.ne.1 .and. imp_physics.ne.3                          &
        .and. imp_physics.ne.5 .and. imp_physics.ne.0)then
      VarName='QICE'
      call getVariable(fileName,DateStr,DataHandle,VarName,DUM3D,         &
        IM+1,1,JM+1,LM+1,IM, JS,JE,LM)
      do l = 1, lm
       do j = jsta_2l, jend_2u
        do i = 1, im
            qqi ( i, j, l ) = dum3d ( i, j, l )
        end do
       end do
      end do
!      if(jj.ge. jsta .and. jj.le.jend)
!     + print*,'sample QICE= ',qqi(ii,jj,ll)
      end if
      

      if(imp_physics.ne.5 .and. imp_physics.ne.0)then
      VarName='QRAIN'
      call getVariable(fileName,DateStr,DataHandle,VarName,DUM3D,         &
        IM+1,1,JM+1,LM+1,IM, JS,JE,LM)
      do l = 1, lm
       do j = jsta_2l, jend_2u
        do i = 1, im
! partition rain and snow for WSM3 	
          if(imp_physics .eq. 3)then
	    if(t(i,j,l) .ge. TFRZ)then  
             qqr ( i, j, l ) = dum3d ( i, j, l )
	    else
	     qqs ( i, j, l ) = dum3d ( i, j, l )
	    end if
           else ! bug fix provided by J CASE
            qqr ( i, j, l ) = dum3d ( i, j, l )  
	   end if 
            dummy(i,j)=dum3d(i,j,l)
        end do
       end do
       print*,'max rain water= ',l,maxval(dummy)
      end do
!      if(jj.ge. jsta .and. jj.le.jend)
!     + print*,'sample QRAIN= ',qqr(ii,jj,ll)
!tgs
! Compute max QRAIN in the column to be used later in precip type computation
       do j = jsta_2l, jend_2u
        do i = 1, im
           qrmax(i,j)=0.
        end do
       end do

      do l = 1, lm
       do j = jsta_2l, jend_2u
        do i = 1, im
           qrmax(i,j)=max(qrmax(i,j),qqr(i,j,l))
        end do
       end do
      end do

      end if 
     

      if(imp_physics.ne.1 .and. imp_physics.ne.3 .and.                    &
         imp_physics.ne.5 .and. imp_physics.ne.0)then
      VarName='QSNOW'
      call getVariable(fileName,DateStr,DataHandle,VarName,DUM3D,         &
        IM+1,1,JM+1,LM+1,IM, JS,JE,LM)
      do l = 1, lm
       do j = jsta_2l, jend_2u
        do i = 1, im
            qqs ( i, j, l ) = dum3d ( i, j, l )
            dummy(i,j)=dum3d(i,j,l)
        end do
       end do
       print*,'max snow= ',l,maxval(dummy)
      end do
      end if
      

      if(imp_physics.eq.2 .or. imp_physics.eq.6                          &
         .or. imp_physics.eq.8.or. imp_physics.eq.9)then
      VarName='QGRAUP'
      call getVariable(fileName,DateStr,DataHandle,VarName,DUM3D,        &
        IM+1,1,JM+1,LM+1,IM, JS,JE,LM)
      do l = 1, lm
       do j = jsta_2l, jend_2u
        do i = 1, im
            qqg ( i, j, l ) = dum3d ( i, j, l )
        end do
       end do
      end do
!      if(jj.ge. jsta .and. jj.le.jend)
!     + print*,'sample QGRAUP= ',qqg(ii,jj,ll)
      end if  

      if(imp_physics.eq.8 .or. imp_physics.eq.9)then
      VarName='QNICE'
      call getVariable(fileName,DateStr,DataHandle,VarName,DUM3D,        &
        IM+1,1,JM+1,LM+1,IM, JS,JE,LM)
      do l = 1, lm
       do j = jsta_2l, jend_2u
        do i = 1, im
            qqni ( i, j, l ) = dum3d ( i, j, l )
        if(i.eq.im/2.and.j.eq.(jsta+jend)/2)print*,'sample QQNI= ',    &
          i,j,l,QQNI ( i, j, l )      
        end do
       end do
      end do
      VarName='QNRAIN'
      call getVariable(fileName,DateStr,DataHandle,VarName,DUM3D,        &
        IM+1,1,JM+1,LM+1,IM, JS,JE,LM)
      do l = 1, lm
       do j = jsta_2l, jend_2u
        do i = 1, im
            qqnr ( i, j, l ) = dum3d ( i, j, l )
        if(i.eq.im/2.and.j.eq.(jsta+jend)/2)print*,'sample QQNR= ',    &
          i,j,l,QQNR ( i, j, l )
        end do
       end do
      end do
      end if
! Read in extinction coefficient for aerosol at 550 nm
      VarName='EXTCOF55'
      call getVariable(fileName,DateStr,DataHandle,VarName,DUM3D,        &
        IM+1,1,JM+1,LM+1,IM,JS,JE,LM)
      do l = 1, lm
       do j = jsta_2l, jend_2u
        do i = 1, im
            extcof55 ( i, j, l ) = dum3d ( i, j, l )
        end do
       end do
      end do
      print*,'finish reading EXTCOF55'

      if(imp_physics.ne.5)then     
!HC SUM UP ALL CONDENSATE FOR CWM       
       do l = 1, lm
        do j = jsta_2l, jend_2u
         do i = 1, im
          IF(QQR(I,J,L).LT.SPVAL)THEN
           CWM(I,J,L)=QQR(I,J,L)
          END IF
          IF(QQI(I,J,L).LT.SPVAL)THEN
           CWM(I,J,L)=CWM(I,J,L)+QQI(I,J,L)
          END IF
          IF(QQW(I,J,L).LT.SPVAL)THEN
           CWM(I,J,L)=CWM(I,J,L)+QQW(I,J,L)
          END IF
          IF(QQS(I,J,L).LT.SPVAL)THEN
           CWM(I,J,L)=CWM(I,J,L)+QQS(I,J,L)
          END IF
          IF(QQG(I,J,L).LT.SPVAL)THEN
           CWM(I,J,L)=CWM(I,J,L)+QQG(I,J,L)
          END IF 
         end do
        end do
       end do
      else
      
       VarName='CWM'
       call getVariable(fileName,DateStr,DataHandle,VarName,DUM3D,        &
        IM+1,1,JM+1,LM+1,IM, JS,JE,LM)
       do l = 1, lm
        do j = jsta_2l, jend_2u
         do i = 1, im
            CWM ( i, j, l ) = dum3d ( i, j, l )
         end do
        end do
       end do 

       VarName='F_ICE_PHY'
       call getVariable(fileName,DateStr,DataHandle,VarName,DUM3D,        &
        IM+1,1,JM+1,LM+1,IM, JS,JE,LM)
       do l = 1, lm
        do j = jsta_2l, jend_2u
         do i = 1, im
            F_ICE( i, j, l ) = dum3d ( i, j, l )
         end do
        end do
       end do 
       
       VarName='F_RAIN_PHY'
       call getVariable(fileName,DateStr,DataHandle,VarName,DUM3D,        &
        IM+1,1,JM+1,LM+1,IM, JS,JE,LM)
       do l = 1, lm
        do j = jsta_2l, jend_2u
         do i = 1, im
            F_RAIN( i, j, l ) = dum3d ( i, j, l )
         end do
        end do
       end do 

       VarName='F_RIMEF_PHY'
       call getVariable(fileName,DateStr,DataHandle,VarName,DUM3D,       &
        IM+1,1,JM+1,LM+1,IM, JS,JE,LM)
       do l = 1, lm
        do j = jsta_2l, jend_2u
         do i = 1, im
            F_RIMEF( i, j, l ) = dum3d ( i, j, l )
         end do
        end do
       end do 

      end if
      
       VarName='HTOP'
      IF(ICU_PHYSICS .EQ. 3 .or. ICU_PHYSICS .EQ. 5) VarName='CUTOP'
       call getVariable(fileName,DateStr,DataHandle,VarName,DUMMY,       &
        IM,1,JM,1,IM,JS,JE,1)
       do j = jsta_2l, jend_2u
        do i = 1, im
            HTOP ( i, j ) = float(LM)-dummy(i,j)+1.0
        end do
       end do
       VarName='HBOT'
      IF(ICU_PHYSICS .EQ. 3 .or. ICU_PHYSICS .EQ. 5) VarName='CUBOT'
       call getVariable(fileName,DateStr,DataHandle,VarName,DUMMY,       &
        IM,1,JM,1,IM,JS,JE,1)
       do j = jsta_2l, jend_2u
        do i = 1, im
            HBOT ( i, j ) = float(LM)-dummy(i,j)+1.0
        end do
       end do 
       
       VarName='CUPPT'
       call getVariable(fileName,DateStr,DataHandle,VarName,DUMMY,       &
        IM,1,JM,1,IM,JS,JE,1)
       do j = jsta_2l, jend_2u
        do i = 1, im
            CUPPT ( i, j ) = dummy ( i, j )
        end do
       end do
       
      
      IF(MODELNAME == 'RAPR')THEN
      call getVariable(fileName,DateStr,DataHandle,'TKE_PBL',DUM3D,      &
        IM+1,1,JM+1,LM+1,IM,JS,JE,LM)
      ELSE
      call getVariable(fileName,DateStr,DataHandle,'TKE',DUM3D,          &
        IM+1,1,JM+1,LM+1,IM,JS,JE,LM)
      ENDIF
      do l = 1, lm
       do j = jsta_2l, jend_2u
        do i = 1, im
            q2 ( i, j, l ) = dum3d ( i, j, l )
        end do
       end do
      end do


!MEB      call getVariable(fileName,DateStr,DataHandle,'QRAIN',new)

!  get sfc pressure
      VarName='MU'
      call getVariable(fileName,DateStr,DataHandle,VarName,DUMMY,        &
        IM,1,JM,1,IM,JS,JE,1)
      VarName='MUB'
      call getVariable(fileName,DateStr,DataHandle,VarName,DUMMY2,       &
        IM,1,JM,1,IM,JS,JE,1)
      VarName='P_TOP'
      call getVariable(fileName,DateStr,DataHandle,VarName,PT,           & 
        1,1,1,1,1,1,1,1)

         DO I=1,IM
            DO J=JS,JE
                 PINT (I,J,LM+1) = DUMMY(I,J)+DUMMY2(I,J)+PT
                 PINT (I,J,1) = PT
                 ALPINT(I,J,LM+1)=ALOG(PINT(I,J,LM+1))
                 ALPINT(I,J,1)=ALOG(PINT(I,J,1))
            ENDDO
         ENDDO


      VarName='HGT'
      call getVariable(fileName,DateStr,DataHandle,VarName,DUMMY,        &
        IM,1,JM,1,IM,JS,JE,1)
       do j = jsta_2l, jend_2u
        do i = 1, im
            FIS ( i, j ) = dummy ( i, j ) * G
        end do
       end do
!
      VarName='PHB'
      call getVariable(fileName,DateStr,DataHandle,VarName,DUM3D,        &
        IM+1,1,JM+1,LM+1,IM,JS,JE,LM+1)
      VarName='PH'
      call getVariable(fileName,DateStr,DataHandle,VarName,DUM3D2,       &
        IM+1,1,JM+1,LM+1,IM,JS,JE,LM+1)

      print*,'finish reading geopotential'
! ph/phb are geopotential z=(ph+phb)/9.801
      DO L=1,LM+1
        DO I=1,IM
         DO J=JS,JE
          ZINT(I,J,L)=(DUM3D(I,J,L)+DUM3D2(I,J,L))/G
         ENDDO
        ENDDO
      ENDDO

      IF(MODELNAME == 'RAPR')THEN

      VarName='PSFC'
      call getVariable(fileName,DateStr,DataHandle,VarName,DUMMY,        &
        IM,1,JM,1,IM,JS,JE,1)

      DO J=Jsta,jend
      DO I=1,IM
              PINT(I,J,LM+1)=DUMMY(I,J)
              ALPINT(I,J,LM+1)=ALOG(PINT(I,J,LM+1))
      ENDDO
      ENDDO

      ELSE
!!!!!!!!!!!!!
! Pyle's and Chuang's fixes for ARW SLP

        allocate(pvapor(IM,jsta_2l:jend_2u))
        allocate(pvapor_orig(IM,jsta_2l:jend_2u))
        DO J=jsta,jend
        DO I=1,IM


        pvapor(I,J)=0.
       do L=1,LM
       dz=ZINT(I,J,L)-ZINT(I,J,L+1)
       rho=PMID(I,J,L)/(RD*T(I,J,L))


        if (L .le. LM-1) then
        QMEAN=0.5*(Q(I,J,L)+Q(I,J,L+1))
        else
        QMEAN=Q(I,J,L)
        endif


       pvapor(I,J)=pvapor(I,J)+G*rho*dz*QMEAN
       enddo

! test elim
!       pvapor(I,J)=0.


        pvapor_orig(I,J)=pvapor(I,J)


      ENDDO
      ENDDO

      do L=1,405
        call exch(pvapor(1,jsta_2l))
        do J=JSTA_M,JEND_M
        do I=2,IM-1

        pvapornew=AD05*(4.*(pvapor(I-1,J)+pvapor(I+1,J)                  &  
                        +pvapor(I,J-1)+pvapor(I,J+1))                    &
                        +pvapor(I-1,J-1)+pvapor(I+1,J-1)                 &
                        +pvapor(I-1,J+1)+pvapor(I+1,J+1))                &
                        -CFT0*pvapor(I,J)

        pvapor(I,J)=pvapornew

        enddo
        enddo
        enddo   ! iteration loop

! southern boundary
        if (JS .eq. 1) then
        J=1
        do I=2,IM-1
        pvapor(I,J)=pvapor_orig(I,J)+(pvapor(I,J+1)-pvapor_orig(I,J+1))
        enddo
        endif

! northern boundary

        if (JE .eq. JM) then
        J=JM
        do I=2,IM-1
        pvapor(I,J)=pvapor_orig(I,J)+(pvapor(I,J-1)-pvapor_orig(I,J-1))
        enddo
        endif

! western boundary
        I=1
        do J=JS,JE
        pvapor(I,J)=pvapor_orig(I,J)+(pvapor(I+1,J)-pvapor_orig(I+1,J))
        enddo

! eastern boundary
        I=IM
        do J=JS,JE
        pvapor(I,J)=pvapor_orig(I,J)+(pvapor(I-1,J)-pvapor_orig(I-1,J))
        enddo

      DO J=Jsta,jend
      DO I=1,IM
              PINT(I,J,LM+1)=PINT(I,J,LM+1)+PVAPOR(I,J)
              ALPINT(I,J,LM+1)=ALOG(PINT(I,J,LM+1))
      ENDDO
      ENDDO

        deallocate(pvapor)
        deallocate(pvapor_orig)

      ENDIF  !  IF(MODELNAME == 'RAPR')THEN

!!!!!!!!!!!!!
      IF(MODELNAME == 'RAPR')THEN
!integrate heights hydrostatically
       do j = js, je
        do i = 1, im
            ZINT(I,J,LM+1)=FIS(I,J)/G
            DUMMY(I,J)=FIS(I,J)
         if(i.eq.im/2.and.j.eq.(jsta+jend)/2)                           &
        print*,'i,j,L,ZINT from unipost= ',i,j,LM+1,ZINT(I,J,LM+1)      &
              , ALPINT(I,J,LM+1),ALPINT(I,J,LM)  
        end do
       end do
      DO L=LM,1,-1
       do j = js, je
        do i = 1, im
         DUMMY2(I,J)=HTM(I,J,L)*T(I,J,L)*(Q(I,J,L)*D608+1.0)*RD*          &
                   (ALPINT(I,J,L+1)-ALPINT(I,J,L))+DUMMY(I,J)
! compute difference between model and unipost heights:
         DUM3D(I,J,L)=ZINT(I,J,L)-DUMMY2(I,J)/g
! now replace model heights with unipost heights
         ZINT(I,J,L)=DUMMY2(I,J)/G
         if(i.eq.im/2.and.j.eq.(jsta+jend)/2)       &
        print*,'i,j,L,ZINT from unipost= ',i,j,l,ZINT(I,J,L)
         DUMMY(I,J)=DUMMY2(I,J)
        ENDDO
       ENDDO
      END DO
      DO L=LM,1,-1
       do j = js, je
        do i = 1, im
         if(i.eq.im/2.and.j.eq.(jsta+jend)/2) then
        print*,'DIFF heights model-unipost= ',         &
         i,j,l,DUM3D(I,J,L)
         endif
        ENDDO
       ENDDO
      END DO

      print*,'finish deriving geopotential in ARW'

      ENDIF  ! IF(MODELNAME == 'RAPR')THEN


      IF(MODELNAME == 'RAPR')THEN

       DO L=1,LM-1
        DO I=1,IM
         DO J=JS,JE
          FACT=(ALOG(PMID(I,J,L))-ALPINT(I,J,L))/                   & 
               max(1.e-6,(ALPINT(I,J,L+1)-ALPINT(I,J,L)))  
          ZMID(I,J,L)=ZINT(I,J,L)+(ZINT(I,J,L+1)-ZINT(I,J,L))*FACT
          dummy(i,j)=ZMID(I,J,L)
         if((ALPINT(I,J,L+1)-ALPINT(I,J,L)) .lt. 1.e-6) print*,       &
                 'P(K+1) and P(K) are too close, i,j,L,',             &
                 'ALPINT(I,J,L+1),ALPINT(I,J,L),ZMID = ',             &
                  i,j,l,ALPINT(I,J,L+1),ALPINT(I,J,L),ZMID(I,J,L)
         ENDDO
        ENDDO
       print*,'max/min ZMID= ',l,maxval(dummy),minval(dummy)
       ENDDO

        DO I=1,IM
         DO J=JS,JE
          ZMID(I,J,LM)=(ZINT(I,J,LM+1)+ZINT(I,J,LM))*0.5  ! ave of z
          dummy(i,j)=ZMID(I,J,LM)
         ENDDO
        ENDDO
       print*,'max/min ZMID= ',lm,maxval(dummy),minval(dummy)

     ELSE

       DO L=1,LM
        DO I=1,IM
         DO J=JS,JE
          ZMID(I,J,L)=(ZINT(I,J,L+1)+ZINT(I,J,L))*0.5  ! ave of z
!         if(i.eq.im/2.and.j.eq.(jsta+jend)/2)                           &    
!        print*,'i,j,L,ZMID = ',         &    
!         i,j,l,ZMID(I,J,L)
         ENDDO
        ENDDO
       ENDDO
      ENDIF  ! IF(MODELNAME == 'RAPR')THEN

! get 3-d soil variables
      VarName='SMOIS'
      call getVariable(fileName,DateStr,DataHandle,VarName,DUM3D,        &   
        IM+1,1,JM+1,LM+1,IM,JS,JE,NSOIL)
      do l = 1, nsoil
       do j = jsta_2l, jend_2u
        do i = 1, im
!            smc ( i, j, l ) = dum3d ( i, j, l )
! flip soil layer again because wrf soil variable vertical indexing
! is the same with eta and vertical indexing was flipped for both
! atmospheric and soil layers within getVariable
            smc ( i, j, l ) = dum3d ( i, j, nsoil-l+1)
        end do
       end do
      end do
      
      VarName='SH2O'
      call getVariable(fileName,DateStr,DataHandle,VarName,DUM3D,        &  
        IM+1,1,JM+1,LM+1,IM,JS,JE,NSOIL)
      do l = 1, nsoil
       do j = jsta_2l, jend_2u
        do i = 1, im
            sh2o ( i, j, l ) = dum3d ( i, j, nsoil-l+1)
        end do
       end do
      end do
      
      VarName='SEAICE'
      call getVariable(fileName,DateStr,DataHandle,VarName,DUMMY,        &  
        IM,1,JM,1,IM,JS,JE,1)
     
      do j = jsta_2l, jend_2u
        do i = 1, im
            SICE( i, j ) = dummy ( i, j )
        end do
       end do

      VarName='TSLB'
      call getVariable(fileName,DateStr,DataHandle,VarName,DUM3D,        & 
        IM+1,1,JM+1,LM+1,IM,JS,JE,NSOIL)
      do l = 1, nsoil
       do j = jsta_2l, jend_2u
        do i = 1, im
!            stc ( i, j, l ) = dum3d ( i, j, l )
            stc ( i, j, l ) = dum3d ( i, j, nsoil-l+1)
        end do
       end do
      end do

! bitmask out high, middle, and low cloud cover
       do j = jsta_2l, jend_2u
        do i = 1, im
            CFRACH ( i, j ) = SPVAL/100.
	    CFRACL ( i, j ) = SPVAL/100.
	    CFRACM ( i, j ) = SPVAL/100.
        end do
       end do

      do l = 1, lm
       do j = jsta_2l, jend_2u
        do i = 1, im
            CFR( i, j, l ) = SPVAL
        end do
       end do
      end do
      
      VarName='SR'
      call getVariable(fileName,DateStr,DataHandle,VarName,DUMMY,        &  
        IM,1,JM,1,IM,JS,JE,1)
       do j = jsta_2l, jend_2u
        do i = 1, im
            SR( i, j ) = dummy ( i, j )
        end do
       end do
       
! WRF EM outputs 3D cloud cover now

      VarName='CLDFRA'
      call getVariable(fileName,DateStr,DataHandle,VarName,DUM3D,        & 
         IM+1,1,JM+1,LM+1,IM,JS,JE,LM)
!      call getVariable(fileName,DateStr,DataHandle,VarName,DUM3D,
!     &  IM,1,JM,1,IM,JS,JE,1)
      do l=1,lm
       do j = jsta_2l, jend_2u
        do i = 1, im
!            CLDFRA( i, j ) = dummy ( i, j )
            CFR ( i, j, l ) = dum3d ( i, j, l )
        end do
       end do
      end do 

      call ext_ncd_get_dom_ti_real(DataHandle,'DX',tmp,                &      
          1,ioutcount,istatus)
      dxval=nint(tmp)
      write(6,*) 'dxval= ', dxval
#ifdef COMMCODE
      IF(MODELNAME .EQ. 'NCAR' .OR. MODELNAME == 'RAPR')THEN
<<<<<<< HEAD
=======
        if(imp_physics.ne.5 .and. imp_physics.ne.0)then
>>>>>>> a4bffab3
#else
      IF(MODELNAME == 'RAPR')THEN
#endif
        if(imp_physics.ne.5 .and. imp_physics.ne.0)then
! Compute 3-D cloud fraction not provided from ARW
          Cloud_def_p = 0.0000001
          do j = jsta_2l, jend_2u
            do i = 1, im
              radius = 30000.
              numr = nint(radius/dxval)
              do k = 1,lm
                LL=LM-k+1
                totcount = 0.
                cloudcount=0.
                cfr(i,j,k) = 0.
                do ic = max(1,I-numr),min(im,I+numr)
                  do jc = max(jsta_2l,J-numr),min(jend_2u,J+numr)
                    totcount = totcount+1.
                    watericetotal = QQW(ic,jc,ll) + QQI(ic,jc,ll)
                    if ( watericetotal .gt. cloud_def_p) &
                         cloudcount=cloudcount+1.
                  enddo
                enddo
!        if(i.eq.332.and.j.eq.245) print *,'totcount, cloudcount =',totcount, cloudcount
                cfr(i,j,k) = min(1.,cloudcount/totcount)
              enddo
            enddo
          enddo 

          do k=1,lm
!          print *,'332,245 point CFR = ', cfr(332,245,k),k
            print *,'min/max CFR, k= ',minval(CFR(:,:,k)),maxval(CFR(:,:,k)),k
          enddo

!LOW, MID and HIGH cloud fractions
          PTOP_LOW  = 64200.
          PTOP_MID  = 35000.
          PTOP_HIGH = 15000.
!LOW
          do j = jsta_2l, jend_2u
            do i = 1, im
              CFRACL(I,J)=0.
              CFRACM(I,J)=0.
              CFRACH(I,J)=0.

              do k = 1,lm
                LL=LM-k+1
                if (PMID(I,J,LL) .ge. PTOP_LOW) then
!LOW
                  CFRACL(I,J)=max(CFRACL(I,J),cfr(i,j,k))
                elseif (PMID(I,J,LL) .lt. PTOP_LOW .and.  &
                        PMID(I,J,LL) .ge. PTOP_MID) then
!MID
                  CFRACM(I,J)=max(CFRACM(I,J),cfr(i,j,k))
                elseif (PMID(I,J,LL) .lt. PTOP_MID .and.   &
                        PMID(I,J,LL) .ge. PTOP_HIGH) then
!HIGH
                  CFRACH(I,J)=max(CFRACH(I,J),cfr(i,j,k))
                endif
              enddo
            enddo
          enddo

          print *,' MIN/MAX CFRACL ',minval(CFRACL),maxval(CFRACL)
          print *,' MIN/MAX CFRACM ',minval(CFRACM),maxval(CFRACM)
          print *,' MIN/MAX CFRACH ',minval(CFRACH),maxval(CFRACH)
<<<<<<< HEAD
        ENDIF  ! Not Ferrier or null mp_physics
=======
#ifdef COMMCODE
        ENDIF  ! Not Ferrier or null mp_physics
#endif
>>>>>>> a4bffab3
      ENDIF   ! NCAR or RAPR

! CRA DUST FROM WRF-CHEM
     VarName='DUST_1'
      call getVariable(fileName,DateStr,DataHandle,VarName,DUM3D,        & 
         IM+1,1,JM+1,LM+1,IM,JS,JE,LM)
!      call getVariable(fileName,DateStr,DataHandle,VarName,DUM3D,
!     &  IM,1,JM,1,IM,JS,JE,1)
      do l=1,lm
       do j = jsta_2l, jend_2u
        do i = 1, im
!            CLDFRA( i, j ) = dummy ( i, j )
            DUST ( i, j, l, 1) = dum3d ( i, j, l )
        end do
       end do
      end do
   
     VarName='DUST_2'
      call getVariable(fileName,DateStr,DataHandle,VarName,DUM3D,        & 
         IM+1,1,JM+1,LM+1,IM,JS,JE,LM)
!      call getVariable(fileName,DateStr,DataHandle,VarName,DUM3D,
!     &  IM,1,JM,1,IM,JS,JE,1)
      do l=1,lm
       do j = jsta_2l, jend_2u
        do i = 1, im
!            CLDFRA( i, j ) = dummy ( i, j )
            DUST ( i, j, l, 2) = dum3d ( i, j, l )
        end do
       end do
      end do

     VarName='DUST_3'
      call getVariable(fileName,DateStr,DataHandle,VarName,DUM3D,        & 
         IM+1,1,JM+1,LM+1,IM,JS,JE,LM)
!      call getVariable(fileName,DateStr,DataHandle,VarName,DUM3D,
!     &  IM,1,JM,1,IM,JS,JE,1)
      do l=1,lm
       do j = jsta_2l, jend_2u
        do i = 1, im
!            CLDFRA( i, j ) = dummy ( i, j )
            DUST ( i, j, l, 3) = dum3d ( i, j, l )
        end do
       end do
      end do

     VarName='DUST_4'
      call getVariable(fileName,DateStr,DataHandle,VarName,DUM3D,        & 
         IM+1,1,JM+1,LM+1,IM,JS,JE,LM)
!      call getVariable(fileName,DateStr,DataHandle,VarName,DUM3D,
!     &  IM,1,JM,1,IM,JS,JE,1)
      do l=1,lm
       do j = jsta_2l, jend_2u
        do i = 1, im
!            CLDFRA( i, j ) = dummy ( i, j )
            DUST ( i, j, l, 4) = dum3d ( i, j, l )
        end do
       end do
      end do

     VarName='DUST_5'
      call getVariable(fileName,DateStr,DataHandle,VarName,DUM3D,        & 
         IM+1,1,JM+1,LM+1,IM,JS,JE,LM)
!      call getVariable(fileName,DateStr,DataHandle,VarName,DUM3D,
!     &  IM,1,JM,1,IM,JS,JE,1)
      do l=1,lm
       do j = jsta_2l, jend_2u
        do i = 1, im
!            CLDFRA( i, j ) = dummy ( i, j )
            DUST ( i, j, l, 5) = dum3d ( i, j, l )
        end do
       end do
      end do
! CRA

! Soil layer/depth - extract thickness of soil layers from wrf output
      SLDPTH=0.0 !Assign bogus value

      ! RUC LSM - use depths of center of soil layer
      IF(iSF_SURFACE_PHYSICS==3)then ! RUC LSM
       call getVariable(fileName,DateStr,DataHandle,'ZS',SLLEVEL,  &
        NSOIL,1,1,1,NSOIL,1,1,1)
       print*,'SLLEVEL= ',(SLLEVEL(N),N=1,NSOIL)
      ELSE
       call getVariable(fileName,DateStr,DataHandle,'DZS',SLDPTH,  &
        NSOIL,1,1,1,NSOIL,1,1,1)
       print*,'SLDPTH= ',(SLDPTH(N),N=1,NSOIL)
      END IF

! SRD
! get 2-d variables

      VarName='WSPD10MAX'
      call getVariable(fileName,DateStr,DataHandle,VarName,DUMMY,        &
        IM,1,JM,1,IM,JS,JE,1)
       do j = jsta_2l, jend_2u
        do i = 1, im
            WSPD10MAX ( i, j ) = dummy ( i, j )
        end do
       end do
!      print*,'WSPD10MAX at ',ii,jj,' = ',WSPD10MAX(ii,jj)

      VarName='W_UP_MAX'
      call getVariable(fileName,DateStr,DataHandle,VarName,DUMMY,        &
        IM,1,JM,1,IM,JS,JE,1)
       do j = jsta_2l, jend_2u
        do i = 1, im
            W_UP_MAX ( i, j ) = dummy ( i, j )
!            print *,' w_up_max, i,j, = ', w_up_max(i,j)
        end do
       end do
!       print*,'W_UP_MAX at ',ii,jj,' = ',W_UP_MAX(ii,jj)

      VarName='W_DN_MAX'
      call getVariable(fileName,DateStr,DataHandle,VarName,DUMMY,        &
        IM,1,JM,1,IM,JS,JE,1)
       do j = jsta_2l, jend_2u
        do i = 1, im
            W_DN_MAX ( i, j ) = dummy ( i, j )
        end do
       end do
!       print*,'W_DN_MAX at ',ii,jj,' = ',W_DN_MAX(ii,jj)

      VarName='W_MEAN'
      call getVariable(fileName,DateStr,DataHandle,VarName,DUMMY,        &
        IM,1,JM,1,IM,JS,JE,1)
       do j = jsta_2l, jend_2u
        do i = 1, im
            W_MEAN ( i, j ) = dummy ( i, j )
        end do
       end do
!       print*,'W_MEAN at ',ii,jj,' = ',W_MEAN(ii,jj)

      VarName='REFD_MAX'
      call getVariable(fileName,DateStr,DataHandle,VarName,DUMMY,        &
        IM,1,JM,1,IM,JS,JE,1)
       do j = jsta_2l, jend_2u
        do i = 1, im
            REFD_MAX ( i, j ) = dummy ( i, j )
        end do
       end do
!       print*,'REFD_MAX at ',ii,jj,' = ',REFD_MAX(ii,jj)

      VarName='UP_HELI_MAX'
      call getVariable(fileName,DateStr,DataHandle,VarName,DUMMY,        &
        IM,1,JM,1,IM,JS,JE,1)
       do j = jsta_2l, jend_2u
        do i = 1, im
            UP_HELI_MAX ( i, j ) = dummy ( i, j )
        end do
       end do
!       print*,'UP_HELI_MAX at ',ii,jj,' = ',UP_HELI_MAX(ii,jj)

      VarName='UP_HELI_MAX16'
      call getVariable(fileName,DateStr,DataHandle,VarName,DUMMY,        &
        IM,1,JM,1,IM,JS,JE,1)
       do j = jsta_2l, jend_2u
        do i = 1, im
            UP_HELI_MAX16 ( i, j ) = dummy ( i, j )
        end do
       end do
!       print*,'UP_HELI_MAX16 at ',ii,jj,' = ',UP_HELI_MAX16(ii,jj)

      VarName='GRPL_MAX'
      call getVariable(fileName,DateStr,DataHandle,VarName,DUMMY,        &
        IM,1,JM,1,IM,JS,JE,1)
       do j = jsta_2l, jend_2u
        do i = 1, im
            GRPL_MAX ( i, j ) = dummy ( i, j )
        end do
       end do
!       print*,'GRPL_MAX at ',ii,jj,' = ',GRPL_MAX(ii,jj)

      VarName='UH'
      call getVariable(fileName,DateStr,DataHandle,VarName,DUMMY,        &
        IM,1,JM,1,IM,JS,JE,1)
       do j = jsta_2l, jend_2u
        do i = 1, im
            UP_HELI ( i, j ) = dummy ( i, j )
        end do
       end do
!       print*,'UP_HELI at ',ii,jj,' = ',UP_HELI(ii,jj)

      VarName='UH16'
      call getVariable(fileName,DateStr,DataHandle,VarName,DUMMY,        &
        IM,1,JM,1,IM,JS,JE,1)
       do j = jsta_2l, jend_2u
        do i = 1, im
            UP_HELI16 ( i, j ) = dummy ( i, j )
        end do
       end do 
!       print*,'UP_HELI16 at ',ii,jj,' = ',UP_HELI16(ii,jj)

      VarName='LTG1_MAX'
      call getVariable(fileName,DateStr,DataHandle,VarName,DUMMY,        &
        IM,1,JM,1,IM,JS,JE,1)
       do j = jsta_2l, jend_2u
        do i = 1, im
            LTG1_MAX ( i, j ) = dummy ( i, j )
        end do
       end do 
!       print*,'LTG1_MAX at ',ii,jj,' = ',LTG1_MAX(ii,jj)

      VarName='LTG2_MAX'
      call getVariable(fileName,DateStr,DataHandle,VarName,DUMMY,        &
        IM,1,JM,1,IM,JS,JE,1)
       do j = jsta_2l, jend_2u
        do i = 1, im
            LTG2_MAX ( i, j ) = dummy ( i, j )
        end do
       end do
!       print*,'LTG2_MAX at ',ii,jj,' = ',LTG2_MAX(ii,jj)
    
      VarName='LTG3_MAX'
      call getVariable(fileName,DateStr,DataHandle,VarName,DUMMY,        &
        IM,1,JM,1,IM,JS,JE,1)
       do j = jsta_2l, jend_2u
        do i = 1, im
            LTG3_MAX ( i, j ) = dummy ( i, j )
        end do
       end do
!       print*,'LTG3_MAX at ',ii,jj,' = ',LTG3_MAX(ii,jj)

      VarName='NCI_LTG'
      call getVariable(fileName,DateStr,DataHandle,VarName,DUMMY,        &
        IM,1,JM,1,IM,JS,JE,1)
       do j = jsta_2l, jend_2u
        do i = 1, im
            NCI_LTG ( i, j ) = dummy ( i, j )
        end do
       end do
!       print*,'NCI_LTG at ',ii,jj,' = ',NCI_LTG(ii,jj)

      VarName='NCA_LTG'
      call getVariable(fileName,DateStr,DataHandle,VarName,DUMMY,        &
        IM,1,JM,1,IM,JS,JE,1)
       do j = jsta_2l, jend_2u
        do i = 1, im
            NCA_LTG ( i, j ) = dummy ( i, j )
        end do
       end do
!       print*,'NCA_LTG at ',ii,jj,' = ',NCA_LTG(ii,jj)

      VarName='NCI_WQ'
      call getVariable(fileName,DateStr,DataHandle,VarName,DUMMY,        &
        IM,1,JM,1,IM,JS,JE,1)
       do j = jsta_2l, jend_2u
        do i = 1, im
            NCI_WQ ( i, j ) = dummy ( i, j )
        end do
       end do
!       print*,'NCI_WQ at ',ii,jj,' = ',NCI_WQ(ii,jj)

      VarName='NCA_WQ'
      call getVariable(fileName,DateStr,DataHandle,VarName,DUMMY,        &
        IM,1,JM,1,IM,JS,JE,1)
       do j = jsta_2l, jend_2u
        do i = 1, im
            NCA_WQ ( i, j ) = dummy ( i, j )
        end do
       end do
!       print*,'NCA_WQ at ',ii,jj,' = ',NCA_WQ(ii,jj)

      VarName='NCI_REFD'
      call getVariable(fileName,DateStr,DataHandle,VarName,DUMMY,        &
        IM,1,JM,1,IM,JS,JE,1)
       do j = jsta_2l, jend_2u
        do i = 1, im
            NCI_REFD ( i, j ) = dummy ( i, j )
        end do
       end do
!       print*,'NCI_REFD at ',ii,jj,' = ',NCI_REFD(ii,jj)

      VarName='NCA_REFD'
      call getVariable(fileName,DateStr,DataHandle,VarName,DUMMY,        &
        IM,1,JM,1,IM,JS,JE,1)
       do j = jsta_2l, jend_2u
        do i = 1, im
            NCA_REFD ( i, j ) = dummy ( i, j )
        end do
       end do
!       print*,'NCA_REFD at ',ii,jj,' = ',NCA_REFD(ii,jj)
! 
! SRD
!
! CRA GET NCAR VARIABLES
      VarName='VIL'
      call getVariable(fileName,DateStr,DataHandle,VarName,DUMMY,        &
        IM,1,JM,1,IM,JS,JE,1)
       do j = jsta_2l, jend_2u
        do i = 1, im
            VIL ( i, j ) = dummy ( i, j )
        end do
       end do

      VarName='RADARVIL'
      call getVariable(fileName,DateStr,DataHandle,VarName,DUMMY,        &
        IM,1,JM,1,IM,JS,JE,1)
       do j = jsta_2l, jend_2u
        do i = 1, im
            RADARVIL ( i, j ) = dummy ( i, j )
        end do
       end do

      VarName='ECHOTOP'
      call getVariable(fileName,DateStr,DataHandle,VarName,DUMMY,        &
        IM,1,JM,1,IM,JS,JE,1)
       do j = jsta_2l, jend_2u
        do i = 1, im
            ECHOTOP ( i, j ) = dummy ( i, j )
        end do
       end do
! CRA
! get 2-d variables

      VarName='U10'
      call getVariable(fileName,DateStr,DataHandle,VarName,DUMMY,        &  
        IM,1,JM,1,IM,JS,JE,1)
       do j = jsta_2l, jend_2u
        do i = 1, im
              IF(MODELNAME == 'RAPR')THEN
!tgs use 1st level U for U10
            U10 ( i, j ) =  u ( i, j, lm )
              ELSE
            U10 ( i, j ) = dummy( i, j )
              ENDIF
        end do
       end do
      VarName='V10'
      call getVariable(fileName,DateStr,DataHandle,VarName,DUMMY,        &
        IM,1,JM,1,IM,JS,JE,1)
       do j = jsta_2l, jend_2u
        do i = 1, im
              IF( MODELNAME == 'RAPR')THEN
!tgs use 1st level V for V10
            V10 ( i, j ) = v ( i, j, lm ) 
              ELSE
            V10 ( i, j ) = dummy( i, j )
              ENDIF
        end do
       end do
!       print*,'V10 at ',ii,jj,' = ',V10(ii,jj)

       do j = jsta_2l, jend_2u
        do i = 1, im
            TH10 ( i, j ) = SPVAL
	    Q10 ( i, j ) = SPVAL
        end do
       end do

! get 2-m theta 
      VarName='TH2'
      call getVariable(fileName,DateStr,DataHandle,VarName,DUMMY,        &  
        IM,1,JM,1,IM,JS,JE,1)
       do j = jsta_2l, jend_2u
        do i = 1, im
            TSHLTR ( i, j ) = dummy ( i, j )
        end do
       end do
!       print*,'TSHLTR at ',ii,jj,' = ',TSHLTR(ii,jj)
! get 2-m mixing ratio
      VarName='Q2'
      call getVariable(fileName,DateStr,DataHandle,VarName,DUMMY,        &  
        IM,1,JM,1,IM,JS,JE,1)
       do j = jsta_2l, jend_2u
        do i = 1, im
          MRSHLTR ( i, j ) = dummy (i, j )  ! Shelter Mixing ratio
          IF(MODELNAME == 'RAPR')THEN
!tgs - for RR set it equal to 1st level
            QV2M ( i, j ) =  q ( i, j, lm )/(1.-q ( i, j, lm ))
            QSHLTR ( i, j ) =  q ( i, j, lm )
          ELSE
!HC            QSHLTR ( i, j ) = dummy ( i, j )
!HC CONVERT FROM MIXING RATIO TO SPECIFIC HUMIDITY
            QV2M ( i, j ) =  dummy ( i, j )
            QSHLTR ( i, j ) = dummy ( i, j )/(1.0+dummy ( i, j ))
          ENDIF
        end do
       end do
!       print*,'QSHLTR at ',ii,jj,' = ',QSHLTR(ii,jj)

      IF(MODELNAME == 'RAPR')THEN
        VarName='MAVAIL'
      ELSE
        VarName='SMSTAV'
      END IF

      call getVariable(fileName,DateStr,DataHandle,VarName,DUMMY,        &
        IM,1,JM,1,IM,JS,JE,1)
       do j = jsta_2l, jend_2u
        do i = 1, im
            SMSTAV ( i, j ) = dummy ( i, j )
        end do
       end do
       
      VarName='SMSTOT'
      call getVariable(fileName,DateStr,DataHandle,VarName,DUMMY,        &
        IM,1,JM,1,IM,JS,JE,1)
       do j = jsta_2l, jend_2u
        do i = 1, im
            SMSTOT ( i, j ) = dummy ( i, j )
        end do
       end do       
             
      VarName='SSROFF' 
      call getVariable(fileName,DateStr,DataHandle,VarName,DUMMY,        & 
        IM,1,JM,1,IM,JS,JE,1)
       do j = jsta_2l, jend_2u
        do i = 1, im
            SSROFF ( i, j ) = dummy ( i, j )
        end do
       end do
      VarName='UDROFF'
      call getVariable(fileName,DateStr,DataHandle,VarName,DUMMY,        & 
        IM,1,JM,1,IM,JS,JE,1)
       do j = jsta_2l, jend_2u
        do i = 1, im
            BGROFF ( i, j ) = dummy ( i, j )
        end do
       end do

      VarName='SFCEVP'
      call getVariable(fileName,DateStr,DataHandle,VarName,DUMMY,        &  
        IM,1,JM,1,IM,JS,JE,1)
       do j = jsta_2l, jend_2u
        do i = 1, im
            SFCEVP( i, j ) = dummy ( i, j )
        end do
       end do
!       print*,'SFCEVP at ',ii,jj,' = ',SFCEVP(ii,jj) 
      
      VarName='SFCEXC'
      call getVariable(fileName,DateStr,DataHandle,VarName,DUMMY,        &  
        IM,1,JM,1,IM,JS,JE,1)
       do j = jsta_2l, jend_2u
        do i = 1, im
            SFCEXC ( i, j ) = dummy ( i, j )
        end do
       end do       
       
      VarName='VEGFRA'
      call getVariable(fileName,DateStr,DataHandle,VarName,DUMMY,        &
        IM,1,JM,1,IM,JS,JE,1)
       do j = jsta_2l, jend_2u
        do i = 1, im
            VEGFRC ( i, j ) = dummy ( i, j )/100.
        end do
       end do
!       print*,'VEGFRC at ',ii,jj,' = ',VEGFRC(ii,jj)
      VarName='ACSNOW'
      call getVariable(fileName,DateStr,DataHandle,VarName,DUMMY,        & 
        IM,1,JM,1,IM,JS,JE,1)
       do j = jsta_2l, jend_2u
        do i = 1, im
            ACSNOW ( i, j ) = dummy ( i, j )
        end do
       end do
      print*,'maxval ACSNOW: ', maxval(ACSNOW)
      VarName='ACSNOM'
      call getVariable(fileName,DateStr,DataHandle,VarName,DUMMY,        & 
        IM,1,JM,1,IM,JS,JE,1)
       do j = jsta_2l, jend_2u
        do i = 1, im
            ACSNOM ( i, j ) = dummy ( i, j )
        end do
       end do
      VarName='CANWAT'
      call getVariable(fileName,DateStr,DataHandle,VarName,DUMMY,        & 
        IM,1,JM,1,IM,JS,JE,1)
       do j = jsta_2l, jend_2u
        do i = 1, im
            CMC ( i, j ) = dummy ( i, j )
        end do
       end do
      VarName='SST'
      call getVariable(fileName,DateStr,DataHandle,VarName,DUMMY,        &
        IM,1,JM,1,IM,JS,JE,1)
       do j = jsta_2l, jend_2u
        do i = 1, im
            SST ( i, j ) = dummy ( i, j )
        end do
       end do
!       print*,'SST at ',ii,jj,' = ',sst(ii,jj)
      VarName='THZ0'
      call getVariable(fileName,DateStr,DataHandle,VarName,DUMMY,        & 
        IM,1,JM,1,IM,JS,JE,1)
       do j = jsta_2l, jend_2u
        do i = 1, im
            THZ0 ( i, j ) = dummy ( i, j )
        end do
       end do
!       print*,'THZ0 at ',ii,jj,' = ',THZ0(ii,jj)
      VarName='QZ0'
      call getVariable(fileName,DateStr,DataHandle,VarName,DUMMY,        &
        IM,1,JM,1,IM,JS,JE,1)
       do j = jsta_2l, jend_2u
        do i = 1, im
            QZ0 ( i, j ) = dummy ( i, j )
        end do
       end do
!       print*,'QZ0 at ',ii,jj,' = ',QZ0(ii,jj)
      VarName='UZ0'
      call getVariable(fileName,DateStr,DataHandle,VarName,DUMMY,        &   
        IM,1,JM,1,IM,JS,JE,1)
       do j = jsta_2l, jend_2u
        do i = 1, im
            UZ0 ( i, j ) = dummy ( i, j )
        end do
       end do
!       print*,'UZ0 at ',ii,jj,' = ',UZ0(ii,jj)
      VarName='VZ0'
      call getVariable(fileName,DateStr,DataHandle,VarName,DUMMY,        &
        IM,1,JM,1,IM,JS,JE,1)
       do j = jsta_2l, jend_2u
        do i = 1, im
            VZ0 ( i, j ) = dummy ( i, j )
        end do
       end do
!       print*,'VZ0 at ',ii,jj,' = ',VZ0(ii,jj)
      VarName='QSFC'
      call getVariable(fileName,DateStr,DataHandle,VarName,DUMMY,        &
        IM,1,JM,1,IM,JS,JE,1)
       do j = jsta_2l, jend_2u
        do i = 1, im
            QS ( i, j ) = dummy ( i, j )
            QVG ( i, j ) = dummy ( i, j )/(1.-dummy ( i, j ))
        end do
       end do
!       print*,'QS at ',ii,jj,' = ',QS(ii,jj)

      VarName='Z0'
      call getVariable(fileName,DateStr,DataHandle,VarName,DUMMY,        &
        IM,1,JM,1,IM,JS,JE,1)
       do j = jsta_2l, jend_2u
        do i = 1, im
            Z0( i, j ) = dummy ( i, j )
        end do
       end do
!       print*,'Z0 at ',ii,jj,' = ',Z0(ii,jj)

!      VarName='USTAR'
      VarName='UST'
      call getVariable(fileName,DateStr,DataHandle,VarName,DUMMY,        &
        IM,1,JM,1,IM,JS,JE,1)
       do j = jsta_2l, jend_2u
        do i = 1, im
            USTAR( i, j ) = dummy ( i, j )
        end do
       end do
!       print*,'USTAR at ',ii,jj,' = ',USTAR(ii,jj)

      IF(MODELNAME .EQ. 'RAPR')THEN
        VarName='FLHC'
      ELSE
        VarName='AKHS'
      ENDIF
      call getVariable(fileName,DateStr,DataHandle,VarName,DUMMY,        &
        IM,1,JM,1,IM,JS,JE,1)
       do j = jsta_2l, jend_2u
        do i = 1, im
            AKHS ( i, j ) = dummy ( i, j )
        end do
       end do
      VarName='AKMS'
      call getVariable(fileName,DateStr,DataHandle,VarName,DUMMY,        &
        IM,1,JM,1,IM,JS,JE,1)
       do j = jsta_2l, jend_2u
        do i = 1, im
            AKMS ( i, j ) = dummy ( i, j )
        end do
       end do

!
!	In my version, variable is TSK (skin temp, not skin pot temp)
!
!mp      call getVariable(fileName,DateStr,DataHandle,'THSK',DUMMY,
      VarName='TSK'
      call getVariable(fileName,DateStr,DataHandle,VarName,DUMMY,        &  
        IM,1,JM,1,IM,JS,JE,1)
       do j = jsta_2l, jend_2u
        do i = 1, im
!HC            THS ( i, j ) = dummy ( i, j ) ! this is WRONG (should be theta)
!HC CONVERT SKIN TEMPERATURE TO SKIN POTENTIAL TEMPERATURE
! CHC: deriving outgoing longwave fluxes by assuming emmissitivity=1
           RADOT ( i, j ) = DUMMY(i,j)**4.0/STBOL
           THS ( i, j ) = dummy ( i, j )                                 &
                  *(P1000/PINT(I,J,NINT(LMH(I,J))+1))**CAPA
        end do
       end do
!       print*,'THS at ',ii,jj,' = ',THS(ii,jj)

!C
!CMP
!C
!C RAINC is "ACCUMULATED TOTAL CUMULUS PRECIPITATION" 
!C RAINNC is "ACCUMULATED TOTAL GRID SCALE PRECIPITATION"

	write(6,*) 'getting RAINC'
      VarName='RAINC'
      call getVariable(fileName,DateStr,DataHandle,VarName,DUMMY,        &  
        IM,1,JM,1,IM,JS,JE,1)
       do j = jsta_2l, jend_2u
        do i = 1, im
            CUPREC ( i, j ) = dummy ( i, j ) * 0.001
        end do
       end do
!       print*,'CUPREC at ',ii,jj,' = ',CUPREC(ii,jj)
	write(6,*) 'getting RAINNC'
      VarName='RAINNC'
      call getVariable(fileName,DateStr,DataHandle,VarName,DUMMY,        &
        IM,1,JM,1,IM,JS,JE,1)
       do j = jsta_2l, jend_2u
        do i = 1, im
            ANCPRC ( i, j ) = dummy ( i, j )* 0.001
        end do
       end do
!       print*,'ANCPRC at ',ii,jj,' = ',ANCPRC(ii,jj)
	write(6,*) 'past getting RAINNC'

       do j = jsta_2l, jend_2u
        do i = 1, im
            ACPREC(I,J)=ANCPRC(I,J)+CUPREC(I,J)
        end do
       end do  

!-- RAINC_bucket is "ACCUMULATED CUMULUS PRECIPITATION OVER BUCKET_DT PERIODS OF TIME"

        write(6,*) 'getting PREC_ACC_C, [mm] '
!      VarName='RAINC_BUCKET'
      VarName='PREC_ACC_C'
      call getVariable(fileName,DateStr,DataHandle,VarName,DUMMY,        &
        IM,1,JM,1,IM,JS,JE,1)
       do j = jsta_2l, jend_2u
        do i = 1, im
            rainc_bucket ( i, j ) = dummy ( i, j )
        end do
       end do

!-- RAINNC_bucket  is "ACCUMULATED GRID SCALE  PRECIPITATION OVER BUCKET_DT PERIODS OF TIME"

        write(6,*) 'getting PREC_ACC_NC, [mm]'
!      VarName='RAINNC_BUCKET'
      VarName='PREC_ACC_NC'
      call getVariable(fileName,DateStr,DataHandle,VarName,DUMMY,        &
        IM,1,JM,1,IM,JS,JE,1)
       do j = jsta_2l, jend_2u
        do i = 1, im
            rainnc_bucket ( i, j ) = dummy ( i, j )
        end do
       end do

       do j = jsta_2l, jend_2u
        do i = 1, im
            PCP_BUCKET(I,J)=rainc_bucket(I,J)+rainnc_bucket(I,J)
        end do
       end do

      VarName='RAINCV'
      DUMMY=0.0
      call getVariable(fileName,DateStr,DataHandle,VarName,DUMMY,        &
        IM,1,JM,1,IM,JS,JE,1)
       do j = jsta_2l, jend_2u
        do i = 1, im
!-- CPRATE is in [m] per time step
            CPRATE ( i, j ) = dummy ( i, j )* 0.001
        end do
       end do
     

      VarName='RAINNCV'
      DUMMY2=0.0
      call getVariable(fileName,DateStr,DataHandle,VarName,DUMMY2,       &
        IM,1,JM,1,IM,JS,JE,1)
       do j = jsta_2l, jend_2u
        do i = 1, im
!-- PREC is in [m] per time step
            prec ( i, j ) = (dummy ( i, j )+dummy2(i,j))* 0.001
        end do
       end do

      VarName='SNOWNCV'
      call getVariable(fileName,DateStr,DataHandle,VarName,DUMMY,        &
        IM,1,JM,1,IM,JS,JE,1)
       do j = jsta_2l, jend_2u
        do i = 1, im
!-- SNOW is in [m] per time sep
            snownc ( i, j ) = dummy ( i, j ) * 0.001
        end do
       end do

!-- RAINNC_bucket  is "ACCUMULATED GRID SCALE  PRECIPITATION OVER BUCKET_DT PERIODS OF TIME"

        write(6,*) 'getting SNOW_ACC_NC, [mm] '
!      VarName='SNOW_BUCKET'
      VarName='SNOW_ACC_NC'
      call getVariable(fileName,DateStr,DataHandle,VarName,DUMMY,        &
        IM,1,JM,1,IM,JS,JE,1)
       do j = jsta_2l, jend_2u
        do i = 1, im
            snow_bucket ( i, j ) = dummy ( i, j )
        end do
       end do

      VarName='GRAUPELNCV'
      call getVariable(fileName,DateStr,DataHandle,VarName,DUMMY,        &
        IM,1,JM,1,IM,JS,JE,1)
       do j = jsta_2l, jend_2u
        do i = 1, im
!-- GRAUPEL in in [m] per time step
            graupelnc ( i, j ) = dummy ( i, j ) * 0.001
        end do
       end do


      VarName='ALBEDO'
      call getVariable(fileName,DateStr,DataHandle,VarName,DUMMY,        &
        IM,1,JM,1,IM,JS,JE,1)
       do j = jsta_2l, jend_2u
        do i = 1, im
            ALBEDO ( i, j ) = dummy ( i, j )
        end do
       end do
!
      VarName='SWDOWN'
      call getVariable(fileName,DateStr,DataHandle,VarName,DUMMY,        &
        IM,1,JM,1,IM,JS,JE,1)
       do j = jsta_2l, jend_2u
        do i = 1, im
! HCHUANG: SWDOWN is actually net downward shortwave in ncar wrf
             RSWIN ( i, j ) = dummy ( i, j )
             RSWOUT ( i, j ) = RSWIN ( i, j ) * ALBEDO ( i, j )
        end do
       end do
! ncar wrf does not output zenith angle so make czen=czmean so that
! RSWIN can be output normally in SURFCE
      IF(MODELNAME .NE. 'RAPR')THEN
       do j = jsta_2l, jend_2u
        do i = 1, im
             CZEN ( i, j ) = 1.0 
             CZMEAN ( i, j ) = CZEN ( i, j )
        end do
       end do
      ELSE

        jdn=iw3jdn(idat(3),idat(1),idat(2))
        do j=jsta,jend
         do i=1,im
             call zensun(jdn,float(idat(4)),gdlat(i,j),gdlon(i,j)     &
               ,pi,sun_zenith,sun_azimuth)
             czen(i,j)=cos(sun_zenith)
             CZMEAN ( i, j ) = CZEN ( i, j )
         end do
        end do
         print*,'sample RAPR zenith angle=',acos(czen(ii,jj))*rtd
      ENDIF

      VarName='GLW'
      call getVariable(fileName,DateStr,DataHandle,VarName,DUMMY,        &  
        IM,1,JM,1,IM,JS,JE,1)
       do j = jsta_2l, jend_2u
        do i = 1, im
            RLWIN ( i, j ) = dummy ( i, j )
        end do
       end do
! ncar wrf does not output sigt4 so make sig4=sigma*tlmh**4
       do j = jsta_2l, jend_2u
        do i = 1, im
             TLMH=T(I,J,NINT(LMH(I,J)))
             SIGT4 ( i, j ) =  5.67E-8*TLMH*TLMH*TLMH*TLMH
        end do
       end do

! Top of the atmosphere outgoing LW radiation
      VarName='OLR'
      call getVariable(fileName,DateStr,DataHandle,VarName,DUMMY,        &
        IM,1,JM,1,IM,JS,JE,1)
       do j = jsta_2l, jend_2u
        do i = 1, im
            RLWTOA ( i, j ) = dummy ( i, j )
        end do
       end do


! NCAR WRF does not output accumulated fluxes so set the bitmap of these fluxes to 0
      do j = jsta_2l, jend_2u
        do i = 1, im
!	   RLWTOA(I,J)=SPVAL
	   RSWINC(I,J)=SPVAL
           ASWIN(I,J)=SPVAL  
	   ASWOUT(I,J)=SPVAL
	   ALWIN(I,J)=SPVAL
	   ALWOUT(I,J)=SPVAL
	   ALWTOA(I,J)=SPVAL
	   ASWTOA(I,J)=SPVAL
	   ARDLW=1.0
	   ARDSW=1.0
	   NRDLW=1
	   NRDSW=1
        end do
       end do

      VarName='TMN'
      call getVariable(fileName,DateStr,DataHandle,VarName,DUMMY,        & 
        IM,1,JM,1,IM,JS,JE,1)
       do j = jsta_2l, jend_2u
        do i = 1, im
            TG ( i, j ) = dummy ( i, j )
            SOILTB ( i, j ) = dummy ( i, j )
        end do
       end do

      VarName='HFX'
      call getVariable(fileName,DateStr,DataHandle,VarName,DUMMY,        & 
        IM,1,JM,1,IM,JS,JE,1)
       do j = jsta_2l, jend_2u
        do i = 1, im
            TWBS(I,J)= dummy ( i, j )
!            SFCSHX ( i, j ) = dummy ( i, j )
!            ASRFC=1.0
        end do
       end do

! latent heat flux
      IF(iSF_SURFACE_PHYSICS.NE.3) then
      VarName='LH'
      call getVariable(fileName,DateStr,DataHandle,VarName,DUMMY,        &
        IM,1,JM,1,IM,JS,JE,1)
       do j = jsta_2l, jend_2u
        do i = 1, im
            QWBS(I,J) = dummy ( i, j )
!            SFCLHX ( i, j ) = dummy ( i, j )
        end do
       end do
      else
       VarName='QFX'
       call getVariable(fileName,DateStr,DataHandle,VarName,DUMMY,        &
        IM,1,JM,1,IM,JS,JE,1)
        do j = jsta_2l, jend_2u
         do i = 1, im
             QWBS(I,J) = dummy ( i, j ) * LHEAT
         end do
        end do
      ENDIF

! ground heat fluxes       
      VarName='GRDFLX'
      call getVariable(fileName,DateStr,DataHandle,VarName,DUMMY,        &  
        IM,1,JM,1,IM,JS,JE,1)
       do j = jsta_2l, jend_2u
        do i = 1, im
            GRNFLX(I,J) = dummy ( i, j )
        end do
       end do       

! NCAR WRF does not output accumulated fluxes so bitmask out these fields
      do j = jsta_2l, jend_2u
        do i = 1, im
           SFCSHX(I,J)=SPVAL  
	   SFCLHX(I,J)=SPVAL
	   SUBSHX(I,J)=SPVAL
	   SNOPCX(I,J)=SPVAL
	   SFCUVX(I,J)=SPVAL
	   POTEVP(I,J)=SPVAL
	   NCFRCV(I,J)=SPVAL
	   NCFRST(I,J)=SPVAL
	   ASRFC=1.0
	   NSRFC=1
        end do
       end do

!      VarName='WEASD'
! Snow water equivalent
      VarName='SNOW'  ! WRF V2 replace WEASD with SNOW
      call getVariable(fileName,DateStr,DataHandle,VarName,DUMMY,        &  
        IM,1,JM,1,IM,JS,JE,1)
       do j = jsta_2l, jend_2u
        do i = 1, im
            SNO ( i, j ) = dummy ( i, j )
        end do
       end do
! Snow depth
      VarName='SNOWH'   
      call getVariable(fileName,DateStr,DataHandle,VarName,DUMMY,        &  
        IM,1,JM,1,IM,JS,JE,1)
       do j = jsta_2l, jend_2u
        do i = 1, im
            SI ( i, j ) = dummy ( i, j ) * 1000.
        end do
       end do

! snow cover
      VarName='SNOWC'
      call getVariable(fileName,DateStr,DataHandle,VarName,DUMMY,        & 
        IM,1,JM,1,IM,JS,JE,1)
       do j = jsta_2l, jend_2u
        do i = 1, im
            PCTSNO ( i, j ) = dummy ( i, j )
        end do
       end do 

! Accumulated grid-scale snow and ice precipitation
      VarName='SNOWNC'
      call getVariable(fileName,DateStr,DataHandle,VarName,DUMMY,        &
        IM,1,JM,1,IM,JS,JE,1)
       do j = jsta_2l, jend_2u
        do i = 1, im
            SNONC  ( i, j ) = dummy ( i, j )
        end do
       end do

! snow temperature at the interface of 2 snow layers
      VarName='SOILT1'
      call getVariable(fileName,DateStr,DataHandle,VarName,DUMMY,        &  
        IM,1,JM,1,IM,JS,JE,1)
       do j = jsta_2l, jend_2u
        do i = 1, im
           TSNOW ( i, j ) = dummy ( i, j )
        end do
       end do

! GET VEGETATION TYPE

      call getIVariableN(fileName,DateStr,DataHandle,'IVGTYP',IDUMMY,    &
        IM,1,JM,1,IM,JS,JE,1)
!      print*,'sample VEG TYPE',IDUMMY(20,20)
       do j = jsta_2l, jend_2u
        do i = 1, im
            IVGTYP ( i, j ) = idummy ( i, j ) 
        end do
       end do
       
      VarName='ISLTYP'
      call getIVariableN(fileName,DateStr,DataHandle,VarName,IDUMMY,     & 
        IM,1,JM,1,IM,JS,JE,1)
       do j = jsta_2l, jend_2u
        do i = 1, im
            ISLTYP ( i, j ) = idummy ( i, j ) 
        end do
       end do
       print*,'MAX ISLTYP=', maxval(idummy)

      VarName='ISLOPE'
      call getIVariableN(fileName,DateStr,DataHandle,VarName,IDUMMY,     &
        IM,1,JM,1,IM,JS,JE,1)
       do j = jsta_2l, jend_2u
        do i = 1, im
            ISLOPE( i, j ) = idummy ( i, j )
        end do
       end do
       

! XLAND 1 land 2 sea
      VarName='XLAND'
      call getVariable(fileName,DateStr,DataHandle,VarName,DUMMY,        &
        IM,1,JM,1,IM,JS,JE,1)
       do j = jsta_2l, jend_2u
        do i = 1, im
            SM ( i, j ) = dummy ( i, j ) - 1.0
        end do
       end do

! PBL depth
      VarName='PBLH'
      IF(MODELNAME .NE. 'RAPR')THEN
      call getVariable(fileName,DateStr,DataHandle,VarName,DUMMY,     &
       IM,1,JM,1,IM,JS,JE,1)
       do j = jsta_2l, jend_2u
        do i = 1, im
            PBLH ( i, j ) = dummy ( i, j )
        end do
       end do
       ELSE
! PBL depth from GSD
       do j = jsta_2l, jend_2u
        do i = 1, im
!   Is there any mixed layer at all?
          if (thv(i,j,lm-1) .lt. thv(i,j,lm)) then
            ZSF=ZINT(I,J,NINT(LMH(I,J))+1)
!   Calculate k1 level as first above PBL top
            do 34 k=3,LM
              k1 = k
! - give theta-v at the sfc a 0.5K boost in
!         the PBL height definition
              if (thv(i,j,lm-k+1).gt.thv(i,j,lm)                        &
                     +0.5) go to 341
 34         continue
 341        continue
           zpbltop = zmid(i,j,lm-k1+1) +                                &
                   (thv(i,j,lm)+0.5-thv(i,j,lm-k1+1))                   &
                 * (zmid(i,j,lm-k1+2)-zmid(i,j,lm-k1+1))                &
                 / (thv(i,j,lm-k1+2) - thv(i,j,lm-k1+1))

            PBLH ( i, j ) = zpbltop - zsf
          else
            PBLH ( i, j ) = 0.
          endif
        end do
       end do
       ENDIF

      VarName='XLAT'
      call getVariable(fileName,DateStr,DataHandle,VarName,DUMMY,        &
        IM,1,JM,1,IM,JS,JE,1)
       do j = jsta_2l, jend_2u
        do i = 1, im
            GDLAT ( i, j ) = dummy ( i, j )
! compute F = 2*omg*sin(xlat)
            f(i,j) = 1.454441e-4*sin(gdlat(i,j)*DTR)
        end do
       end do
! pos north
!      print*,'GDLAT at ',ii,jj,' = ',GDLAT(ii,jj)
      print*,'read past GDLAT'
      VarName='XLONG'
      call getVariable(fileName,DateStr,DataHandle,VarName,DUMMY,         &
        IM,1,JM,1,IM,JS,JE,1)
       do j = jsta_2l, jend_2u
        do i = 1, im
            GDLON ( i, j ) = dummy ( i, j )
!            if(abs(GDLAT(i,j)-20.0).lt.0.5 .and. abs(GDLON(I,J)
!     1      +157.0).lt.5.)print*
!     2      ,'Debug:I,J,GDLON,GDLAT,SM,HGT,psfc= ',i,j,GDLON(i,j)
!     3      ,GDLAT(i,j),SM(i,j),FIS(i,j)/G,PINT(I,j,lm+1)
        end do
       end do
!       print*,'GDLON at ',ii,jj,' = ',GDLON(ii,jj)
       print*,'read past GDLON' 
! pos east
       call collect_loc(gdlat,dummy)
       if(me.eq.0)then
        latstart=nint(dummy(1,1)*1000.)
        latlast=nint(dummy(im,jm)*1000.)
!        print*,'LL corner from model output= ',dummy(1,1)
!        print*,'LR corner from model output= ',dummy(im,1)
!        print*,'UL corner from model output= ',dummy(1,jm)
!        print*,'UR corner from model output= ',dummy(im,jm)
       end if
       write(6,*) 'laststart,latlast B calling bcast= ',latstart,latlast
       call mpi_bcast(latstart,1,MPI_INTEGER,0,mpi_comm_comp,irtn)
       call mpi_bcast(latlast,1,MPI_INTEGER,0,mpi_comm_comp,irtn)
       write(6,*) 'laststart,latlast A calling bcast= ',latstart,latlast
       call collect_loc(gdlon,dummy)
       if(me.eq.0)then
        lonstart=nint(dummy(1,1)*1000.)
        lonlast=nint(dummy(im,jm)*1000.)
!        print*,'LL corner from model output= ',dummy(1,1)
!        print*,'LR corner from model output= ',dummy(im,1)
!        print*,'UL corner from model output= ',dummy(1,jm)
!        print*,'UR corner from model output= ',dummy(im,jm)
       end if
       write(6,*)'lonstart,lonlast B calling bcast=',lonstart,lonlast
       call mpi_bcast(lonstart,1,MPI_INTEGER,0,mpi_comm_comp,irtn)
       call mpi_bcast(lonlast,1,MPI_INTEGER,0,mpi_comm_comp,irtn)
       write(6,*)'lonstart,lonlast A calling bcast= ',lonstart,lonlast
!
! obtain map scale factor
!      VarName='msft'
      VarName='MAPFAC_M'
      call getVariable(fileName,DateStr,DataHandle,VarName,DUMMY,        &  
        IM,1,JM,1,IM,JS,JE,1)
       do j = jsta_2l, jend_2u
        do i = 1, im
            MSFT ( i, j ) = dummy ( i, j ) 
        end do
       end do

! physics calling frequency
      VarName='STEPBL'
      call getIVariableN(fileName,DateStr,DataHandle,VarName,NPHS,       &
        1,1,1,1,1,1,1,1)
     

!        ncdump -h


!!
!! 
!!
        write(6,*) 'filename in INITPOST=', filename,' is'

!	status=nf_open(filename,NF_NOWRITE,ncid)
!	        write(6,*) 'returned ncid= ', ncid
!        status=nf_get_att_real(ncid,varid,'DX',tmp)
!	dxval=int(tmp)
!        status=nf_get_att_real(ncid,varid,'DY',tmp)
!	dyval=int(tmp)
!        status=nf_get_att_real(ncid,varid,'CEN_LAT',tmp)
!	cenlat=int(1000.*tmp)
!        status=nf_get_att_real(ncid,varid,'CEN_LON',tmp)
!	cenlon=int(1000.*tmp)
!        status=nf_get_att_real(ncid,varid,'TRUELAT1',tmp)
!	truelat1=int(1000.*tmp)
!        status=nf_get_att_real(ncid,varid,'TRUELAT2',tmp)
!	truelat2=int(1000.*tmp)
!        status=nf_get_att_real(ncid,varid,'MAP_PROJ',tmp)
!        maptype=int(tmp)
!	status=nf_close(ncid)

!	dxval=30000.
! 	dyval=30000.
!
!        write(6,*) 'dxval= ', dxval
!        write(6,*) 'dyval= ', dyval
!        write(6,*) 'cenlat= ', cenlat
!        write(6,*) 'cenlon= ', cenlon
!        write(6,*) 'truelat1= ', truelat1
!        write(6,*) 'truelat2= ', truelat2
!        write(6,*) 'maptype is ', maptype
!
!tgs        call ext_ncd_get_dom_ti_real(DataHandle,'DX',tmp,                &      
!          1,ioutcount,istatus)
!        dxval=nint(tmp)
!        write(6,*) 'dxval= ', dxval
        call ext_ncd_get_dom_ti_real(DataHandle,'DY',tmp,                &
          1,ioutcount,istatus)
        dyval=nint(tmp)
        write(6,*) 'dyval= ', dyval
        call ext_ncd_get_dom_ti_real(DataHandle,'CEN_LAT',tmp,           &
          1,ioutcount,istatus)
        cenlat=nint(1000.*tmp)
        write(6,*) 'cenlat= ', cenlat
        call ext_ncd_get_dom_ti_real(DataHandle,'CEN_LON',tmp,           &
          1,ioutcount,istatus)
        cenlon=nint(1000.*tmp)
        write(6,*) 'cenlon= ', cenlon
        call ext_ncd_get_dom_ti_integer(DataHandle,'MAP_PROJ',itmp,      &
          1,ioutcount,istatus)
        maptype=itmp
        write(6,*) 'maptype is ', maptype
        if(maptype.ne.6)then
        call ext_ncd_get_dom_ti_real(DataHandle,'TRUELAT1',tmp,          &
          1,ioutcount,istatus)
        truelat1=nint(1000.*tmp)
        write(6,*) 'truelat1= ', truelat1
        if(maptype.ne.2)then  !PS projection excluded
          call ext_ncd_get_dom_ti_real(DataHandle,'TRUELAT2',tmp,          &
            1,ioutcount,istatus)
          truelat2=nint(1000.*tmp)
          write(6,*) 'truelat2= ', truelat2
        endif
        endif
	call ext_ncd_get_dom_ti_real(DataHandle,'STAND_LON',tmp,         &
          1,ioutcount,istatus)
        STANDLON=nint(1000.*tmp)
        write(6,*) 'STANDLON= ', STANDLON

!MEB not sure how to get these 
       do j = jsta_2l, jend_2u
        do i = 1, im
            DX ( i, j ) = dxval/MSFT(I,J)  
            DY ( i, j ) = dyval/MSFT(I,J)  
        end do
       end do
       ii=im/2
       jj=(jend+jsta)/2
        print*,'sample dx,dy,msft=',ii,jj,dx(ii,jj),dy(ii,jj)           &
        ,msft(ii,jj)

! Convert DXVAL and DYVAL for ARW rotated
! latlon from meters to radian
        if(maptype==6)then
         dxval=(DXVAL * 360.)/(ERAD*2.*pi)*1000.
         dyval=(DYVAL * 360.)/(ERAD*2.*pi)*1000.

!         dxval=0.121833*1000.
!         dyval=0.121833*1000.
         print*,'dx and dy for arw rotated latlon= ', &
         dxval,dyval
        end if

!tgs Define smoothing flag for isobaric output 
              IF(MODELNAME == 'RAPR')THEN
                SMFLAG=.TRUE.
              ELSE
                SMFLAG=.FALSE.
              ENDIF

! generate look up table for lifted parcel calculations

      THL=210.
      PLQ=70000.

      CALL TABLE(PTBL,TTBL,PT,                                           &  
                RDQ,RDTH,RDP,RDTHE,PL,THL,QS0,SQS,STHE,THE0)

      CALL TABLEQ(TTBLQ,RDPQ,RDTHEQ,PLQ,THL,STHEQ,THE0Q)

!     
!     
      IF(ME.EQ.0)THEN
        WRITE(6,*)'  SPL (POSTED PRESSURE LEVELS) BELOW: '
        WRITE(6,51) (SPL(L),L=1,LSM)
   50   FORMAT(14(F4.1,1X))
   51   FORMAT(8(F8.1,1X))
      ENDIF
!     
!     COMPUTE DERIVED TIME STEPPING CONSTANTS.
!
!need to get DT
      call ext_ncd_get_dom_ti_real(DataHandle,'DT',tmp,1,ioutcount,istatus)
      DT=abs(tmp)
      print*,'DT= ',DT

!need to get period of time for precipitation buckets
      call ext_ncd_get_dom_ti_real(DataHandle,'PREC_ACC_DT',tmp,1,ioutcount,istatus)
      prec_acc_dt=abs(tmp)
      print*,'PREC_ACC_DT= ',prec_acc_dt
       
!      DT = 120. !MEB need to get DT
      NPHS = 1  !CHUANG SET IT TO 1 BECAUSE ALL THE INST PRECIP ARE ACCUMULATED 1 TIME STEP
      DTQ2 = DT * NPHS  !MEB need to get physics DT
      TSPH = 3600./DT   !MEB need to get DT
! Randomly specify accumulation period because WRF EM does not
! output accumulation fluxes yet and accumulated fluxes are bit
! masked out

      TSRFC=1.0
      TRDLW=1.0
      TRDSW=1.0
      THEAT=1.0
      TCLOD=1.0

      TPREC=float(NPREC)/TSPH
      IF(NPREC.EQ.0)TPREC=float(ifhr)  !in case buket does not get emptied
      print*,'NPREC,TPREC = ',NPREC,TPREC

!tgs      TPREC=float(ifhr)  ! WRF EM does not empty precip buket at all

!      TSRFC=float(NSRFC)/TSPH
!      TRDLW=float(NRDLW)/TSPH
!      TRDSW=float(NRDSW)/TSPH
!      THEAT=float(NHEAT)/TSPH
!      TCLOD=float(NCLOD)/TSPH
!      TPREC=float(NPREC)/TSPH
      print*,'TSRFC TRDLW TRDSW= ',TSRFC, TRDLW, TRDSW
!MEB need to get DT

!how am i going to get this information?
!      NPREC  = INT(TPREC *TSPH+D50)
!      NHEAT  = INT(THEAT *TSPH+D50)
!      NCLOD  = INT(TCLOD *TSPH+D50)
!      NRDSW  = INT(TRDSW *TSPH+D50)
!      NRDLW  = INT(TRDLW *TSPH+D50)
!      NSRFC  = INT(TSRFC *TSPH+D50)
!how am i going to get this information?
!     
!     IF(ME.EQ.0)THEN
!       WRITE(6,*)' '
!       WRITE(6,*)'DERIVED TIME STEPPING CONSTANTS'
!       WRITE(6,*)' NPREC,NHEAT,NSRFC :  ',NPREC,NHEAT,NSRFC
!       WRITE(6,*)' NCLOD,NRDSW,NRDLW :  ',NCLOD,NRDSW,NRDLW
!     ENDIF
!

!      VarName='RAINCV'
!      call getVariable(fileName,DateStr,DataHandle,VarName,DUMMY,
!     &  IM,1,JM,1,IM,JS,JE,1)
!       do j = jsta_2l, jend_2u
!        do i = 1, im
!            CUPPT ( i, j ) = dummy ( i, j )* 0.001*(TRDLW*3600.)	    
!        end do
!       end do


      
!     COMPUTE DERIVED MAP OUTPUT CONSTANTS.
      DO L = 1,LSM
         ALSL(L) = ALOG(SPL(L))
      END DO
! close up shop
       call ext_ncd_ioclose ( DataHandle, Status )
!
!HC WRITE IGDS OUT FOR WEIGHTMAKER TO READ IN AS KGDSIN
        if(me.eq.0)then
        print*,'writing out igds'
        igdout=110
!        open(igdout,file='griddef.out',form='unformatted'
!     +  ,status='unknown')
        if(maptype .eq. 1)THEN  ! Lambert conformal
          WRITE(igdout)3
          WRITE(6,*)'igd(1)=',3
          WRITE(igdout)im
          WRITE(igdout)jm
          WRITE(igdout)LATSTART
          WRITE(igdout)LONSTART
          WRITE(igdout)8
!          WRITE(igdout)CENLON
          WRITE(igdout)STANDLON
          WRITE(igdout)DXVAL
          WRITE(igdout)DYVAL
          WRITE(igdout)0
          WRITE(igdout)64
          WRITE(igdout)TRUELAT2
          WRITE(igdout)TRUELAT1
          WRITE(igdout)255
        ELSE IF(MAPTYPE .EQ. 2)THEN  !Polar stereographic
          WRITE(igdout)5
          WRITE(igdout)im
          WRITE(igdout)jm
          WRITE(igdout)LATSTART
          WRITE(igdout)LONSTART
          WRITE(igdout)8
          WRITE(igdout)CENLON
          WRITE(igdout)DXVAL
          WRITE(igdout)DYVAL
          WRITE(igdout)0
          WRITE(igdout)64
          WRITE(igdout)TRUELAT2  !Assume projection at +-90
          WRITE(igdout)TRUELAT1
          WRITE(igdout)255
        !  Note: The calculation of the map scale factor at the standard
        !        lat/lon and the PSMAPF
        ! Get map factor at 60 degrees (N or S) for PS projection, which will
        ! be needed to correctly define the DX and DY values in the GRIB GDS
          if (TRUELAT1 .LT. 0.) THEN
            LAT = -60.
          else
            LAT = 60.
          end if

          CALL MSFPS (LAT,TRUELAT1*0.001,PSMAPF)

        ELSE IF(MAPTYPE .EQ. 3)THEN  !Mercator
          WRITE(igdout)1
          WRITE(igdout)im
          WRITE(igdout)jm
          WRITE(igdout)LATSTART
          WRITE(igdout)LONSTART
          WRITE(igdout)8
          WRITE(igdout)latlast
          WRITE(igdout)lonlast
          WRITE(igdout)TRUELAT1
          WRITE(igdout)0
          WRITE(igdout)64
          WRITE(igdout)DXVAL
          WRITE(igdout)DYVAL
          WRITE(igdout)255
         END IF

! following for hurricane wrf post
     
          open(10,file='copygb_hwrf.txt',form='formatted',               & 
              status='unknown')
           idxvald=abs(LONLAST-LONSTART)/(im-2)
           idyvald=abs(LATLAST-LATSTART)/(jm-2)
           print*,'dxval,dyval in degree',dxval/107000.,dyval/107000.
	   print*,'idxvald,idyvald,LATSTART,LONSTART,LATLAST,LONLAST= ', &
             idxvald,idyvald,LATSTART,LONSTART,LATLAST,LONLAST
           write(10,1010) IM-1,JM-1,LATSTART,LONSTART,LATLAST,LONLAST,   &
                 idxvald,idyvald
                                                                                             
1010      format('255 0 ',2(I3,x),I6,x,I7,x,'136 ',I6,x,I7,x,            &
                 2(I6,x),'0')
          close (10)
        end if
!     
!

      RETURN
      END<|MERGE_RESOLUTION|>--- conflicted
+++ resolved
@@ -988,14 +988,10 @@
       write(6,*) 'dxval= ', dxval
 #ifdef COMMCODE
       IF(MODELNAME .EQ. 'NCAR' .OR. MODELNAME == 'RAPR')THEN
-<<<<<<< HEAD
-=======
         if(imp_physics.ne.5 .and. imp_physics.ne.0)then
->>>>>>> a4bffab3
 #else
       IF(MODELNAME == 'RAPR')THEN
 #endif
-        if(imp_physics.ne.5 .and. imp_physics.ne.0)then
 ! Compute 3-D cloud fraction not provided from ARW
           Cloud_def_p = 0.0000001
           do j = jsta_2l, jend_2u
@@ -1058,13 +1054,9 @@
           print *,' MIN/MAX CFRACL ',minval(CFRACL),maxval(CFRACL)
           print *,' MIN/MAX CFRACM ',minval(CFRACM),maxval(CFRACM)
           print *,' MIN/MAX CFRACH ',minval(CFRACH),maxval(CFRACH)
-<<<<<<< HEAD
-        ENDIF  ! Not Ferrier or null mp_physics
-=======
 #ifdef COMMCODE
         ENDIF  ! Not Ferrier or null mp_physics
 #endif
->>>>>>> a4bffab3
       ENDIF   ! NCAR or RAPR
 
 ! CRA DUST FROM WRF-CHEM
