      SUBROUTINE INITPOST_NMM_BIN_MPIIO
!$$$  SUBPROGRAM DOCUMENTATION BLOCK
!                .      .    .     
! SUBPROGRAM:    INITPOST    INITIALIZE POST FOR RUN
!   PRGRMMR: RUSS TREADON    ORG: W/NP2      DATE: 93-11-10
!     
! ABSTRACT:  THIS ROUTINE INITIALIZES CONSTANTS AND
!   VARIABLES AT THE START OF AN ETA MODEL OR POST 
!   PROCESSOR RUN.
!
!   THIS ROUTINE ASSUMES THAT INTEGERS AND REALS ARE THE SAME SIZE
!   .     
!     
! PROGRAM HISTORY LOG:
!   93-11-10  RUSS TREADON - ADDED DOCBLOC
!   98-05-29  BLACK - CONVERSION OF POST CODE FROM 1-D TO 2-D
!   99-01 20  TUCCILLO - MPI VERSION
!   01-10-25  H CHUANG - MODIFIED TO PROCESS HYBRID MODEL OUTPUT
!   02-06-19  MIKE BALDWIN - WRF VERSION
!   02-08-15  H CHUANG - UNIT CORRECTION AND GENERALIZE PROJECTION OPTIONS
!   02-10-31  H CHUANG - MODIFY TO READ WRF BINARY OUTPUT
!   05-12-05  H CHUANG - ADD CAPABILITY TO OUTPUT OFF-HOUR FORECAST WHICH HAS
!               NO INPACTS ON ON-HOUR FORECAST
!     
! USAGE:    CALL INIT
!   INPUT ARGUMENT LIST:
!     NONE     
!
!   OUTPUT ARGUMENT LIST: 
!     NONE
!     
!   OUTPUT FILES:
!     NONE
!     
!   SUBPROGRAMS CALLED:
!     UTILITIES:
!       NONE
!     LIBRARY:
!       COMMON   - CTLBLK
!                  LOOKUP
!                  SOILDEPTH
!
!    
!   ATTRIBUTES:
!     LANGUAGE: FORTRAN
!     MACHINE : CRAY C-90
!$$$  
      use vrbls3d
      use vrbls2d
      use soil
      use masks
      use kinds, only             : i_llong
      use wrf_io_flags_mod
      use params_mod
      use lookup_mod
      use ctlblk_mod
      use gridspec_mod
      use module_io_int_idx, only: io_int_index, io_int_loc, r_info
      use initpost_nmm_bin_mpiio_read, only: fetch_data

!
!     INCLUDE/SET PARAMETERS.
!     
      INCLUDE "mpif.h"

      character(len=31) :: VarName
      integer :: Status
      character startdate*19,SysDepInfo*80,cgar*1
      character startdate2(19)*4
! 
!     NOTE: SOME INTEGER VARIABLES ARE READ INTO DUMMY ( A REAL ). THIS IS OK
!     AS LONG AS REALS AND INTEGERS ARE THE SAME SIZE.
!
!     ALSO, EXTRACT IS CALLED WITH DUMMY ( A REAL ) EVEN WHEN THE NUMBERS ARE
!     INTEGERS - THIS IS OK AS LONG AS INTEGERS AND REALS ARE THE SAME SIZE.
      LOGICAL RUNB,SINGLRST,SUBPOST,NEST,HYDRO
      LOGICAL IOOMG,IOALL
      CHARACTER*32 LABEL
      CHARACTER*40 CONTRL,FILALL,FILMST,FILTMP,FILTKE,FILUNV                  &
         , FILCLD,FILRAD,FILSFC
      CHARACTER*4 RESTHR
      CHARACTER FNAME*80,ENVAR*50,BLANK*4
      INTEGER IDATB(3),IDATE(8),JDATE(8)
!
!     DECLARE VARIABLES.
<<<<<<< HEAD
!     
      REAL RINC(5)
      REAL ETA1(LM+1), ETA2(LM+1)
      REAL DUM1D (LM+1)
      REAL DUMMY ( IM, JM )
      REAL DUMMY2 ( IM, JM )
      REAL FI(IM,JM,2)
      INTEGER IDUMMY ( IM, JM )
      REAL DUM3D ( IM, LM, JM )
      REAL DUM3D2 ( IM, LM+1, JM ),DUMSOIL ( IM, NSOIL, JM )

      character*132, allocatable :: datestr_all(:)
      character*132, allocatable :: varname_all(:)
      integer, allocatable       :: domainend_all(:,:)
      integer, allocatable       :: start_block(:)
      integer, allocatable       :: end_block(:)
      integer, allocatable       :: start_byte(:)
      integer, allocatable       :: end_byte(:) 
      integer(kind=i_llong), allocatable           :: file_offset(:)
      integer(kind=i_llong) this_offset
      integer this_length
      integer ibuf(im,jsta_2l:jend_2u)
      real buf(im,jsta_2l:jend_2u),bufsoil(im,nsoil,jsta_2l:jend_2u)   &
        ,buf3d(im,jm,lm),buf3d2(im,jm,lp1),buf3dx(im,lm,jm)
=======
!
      INTEGER, ALLOCATABLE, DIMENSION(:,:)    :: IBUF
      REAL,    ALLOCATABLE, DIMENSION(:)      :: SLDPTH2, RINC, ETA1, ETA2
      REAL,    ALLOCATABLE, DIMENSION(:,:)    :: BUF, DUMMY
      REAL,    ALLOCATABLE, DIMENSION(:,:,:)  :: FI, &
                                                 BUFSOIL, BUF3D, BUF3D2, BUF3DX

>>>>>>> a4bffab3
!jw
      integer ii,jj,js,je,jev,iyear,imn,iday,itmp,ioutcount,istatus,   &
              nsrfc,nrdlw,nrdsw,nheat,nclod,                           &
              iunit,nrecs,I,J,L

      character*80        :: titlestring

      type(r_info), pointer         :: r(:) => NULL()
      integer(kind=mpi_offset_kind) :: pos
      integer                       :: n

!
      DATA BLANK/'    '/
!
!***********************************************************************
!     START INIT HERE.
!
      WRITE(6,*)'INITPOST:  ENTER INITPOST'

      ! Allocate the local arrays
      allocate(SLDPTH2(NSOIL), stat=ierr)
      if (ierr /= 0) then
       write(6,*)'Error unable to allocate SLDPTH2'
       stop
      end if
      allocate(RINC(5), stat=ierr)
      if (ierr /= 0) then
       write(6,*)'Error unable to allocate RINC'
       stop
      end if
      allocate(ETA1(LM+1), stat=ierr)
      if (ierr /= 0) then
       write(6,*)'Error unable to allocate ETA1'
       stop
      end if
      allocate(ETA2(LM+1), stat=ierr)
      if (ierr /= 0) then
       write(6,*)'Error unable to allocate ETA2'
       stop
      end if
      allocate(DUMMY(IM, JM), stat=ierr)
      if (ierr /= 0) then
       write(6,*)'Error unable to allocate DUMMY'
       stop
      end if
      allocate(FI(IM,JM,2), stat=ierr)
      if (ierr /= 0) then
       write(6,*)'Error unable to allocate FI'
       stop
      end if
      allocate(ibuf(im,jsta_2l:jend_2u), stat=ierr)
      if (ierr /= 0) then
       write(6,*)'Error unable to allocate ibuf'
       stop
      end if
      allocate(buf(im,jsta_2l:jend_2u), stat=ierr)
      if (ierr /= 0) then
       write(6,*)'Error unable to allocate buf'
       stop
      end if
      allocate(bufsoil(im,nsoil,jsta_2l:jend_2u), stat=ierr)
      if (ierr /= 0) then
       write(6,*)'Error unable to allocate bufsoil'
       stop
      end if
      allocate(buf3d(im,jm,lm), stat=ierr)
      if (ierr /= 0) then
       write(6,*)'Error unable to allocate buf3d'
       stop
      end if
      allocate(buf3d2(im,jm,lp1), stat=ierr)
      if (ierr /= 0) then
       write(6,*)'Error unable to allocate buf3d2'
       stop
      end if
      allocate(buf3dx(im,lm,jm), stat=ierr)
      if (ierr /= 0) then
       write(6,*)'Error unable to allocate buf3dx'
       stop
      end if
!     
!     
!     STEP 1.  READ MODEL OUTPUT FILE
!
!***
! LMH always = LM for sigma-type vert coord
! LMV always = LM for sigma-type vert coord

       do j = jsta_2l, jend_2u
        do i = 1, im
            LMV ( i, j ) = lm
            LMH ( i, j ) = lm
        end do
       end do

! HTM VTM all 1 for sigma-type vert coord

      do l = 1, lm
       do j = jsta_2l, jend_2u
        do i = 1, im
            HTM ( i, j, l ) = 1.0
            VTM ( i, j, l ) = 1.0
        end do
       end do
      end do

!  The end j row is going to be jend_2u for all variables except for V.
      JS=JSTA_2L
      JE=JEND_2U
      IF (JEND_2U.EQ.JM) THEN
       JEV=JEND_2U+1
      ELSE
       JEV=JEND_2U
      ENDIF

      ! Get an index of the file
      call io_int_index(filename, r, ierr)
      if (ierr /= 0) then
       print*,'Error obtinaing index of: ', trim(filename)
       stop
      end if

      ! MPI Open the file
      call mpi_file_open(mpi_comm_world, filename,                      &
                         mpi_mode_rdonly, mpi_info_null, iunit, ierr)
      if (ierr /= 0) then
       print*,"Error opening file with mpi io"
       stop
      end if

      call fetch_data(iunit, r, 'TITLE', dst=titlestring, ierr=ierr)

!  OK, since all of the variables are dimensioned/allocated to be
!  the same size, this means we have to be careful int getVariable
!  to not try to get too much data.  For example, 
!  DUM3D is dimensioned IM+1,JM+1,LM+1 but there might actually
!  only be im,jm,lm points of data available for a particular variable.  
! get metadata

      call fetch_data(iunit, r, 'MP_PHYSICS', dst=imp_physics, ierr=ierr)
      if (ierr /= 0) then
         imp_physics=5        ! assume ferrier if nothing specified
      endif

! Initializes constants for Ferrier microphysics
      if(imp_physics==5 .or. imp_physics==85 .or. imp_physics==95)then
       CALL MICROINIT(imp_physics)
      end if

      call fetch_data(iunit, r,'CU_PHYSICS', dst=icu_physics, ierr=ierr)
      if (ierr /= 0) then
         icu_physics=4        ! assume SAS if nothing specified
      endif
      if(icu_physics==84) icu_physics=4  ! HWRF SAS = SAS
      print*,'CU_PHYSICS= ',icu_physics

      call fetch_data(iunit,r,'SF_SURFACE_PHYSICS',dst=isf_physics,ierr=ierr)
      print*,'SF_PHYSICS= ',isf_physics

      call fetch_data(iunit, r, 'START_DATE', dst=startdate, ierr=ierr)
      if (ierr /= 0) then
        print*,"Error reading START_DATE using MPIIO"
      else
        print*,'START_DATE from MPIIO READ= ', startdate
      end if

      jdate=0
      idate=0
      read(startdate,15)iyear,imn,iday,ihrst,imin       
 15   format(i4,1x,i2,1x,i2,1x,i2,1x,i2)
      print*,'start yr mo day hr min =',iyear,imn,iday,ihrst,imin
      print*,'processing yr mo day hr min='                             &
         ,idat(3),idat(1),idat(2),idat(4),idat(5)
      idate(1)=iyear
      idate(2)=imn
      idate(3)=iday
      idate(5)=ihrst
      idate(6)=imin
      SDAT(1)=imn
      SDAT(2)=iday
      SDAT(3)=iyear
      jdate(1)=idat(3)
      jdate(2)=idat(1)
      jdate(3)=idat(2)
      jdate(5)=idat(4)
      jdate(6)=idat(5)

      CALL W3DIFDAT(JDATE,IDATE,0,RINC)
      ifhr=nint(rinc(2)+rinc(1)*24.)
      ifmin=nint(rinc(3))
      print*,' in INITPOST ifhr ifmin fileName=',ifhr,ifmin,fileName

! Getting tstart
      tstart=0.
      call fetch_data(iunit, r, 'TSTART', dst=tstart, ierr=ierr)
      print*,'tstart= ',tstart

      IF(tstart .GT. 1.0E-2)THEN
       ifhr=ifhr+NINT(tstart)
       rinc=0
       idate=0
       rinc(2)=-1.0*ifhr
       call w3movdat(rinc,jdate,idate)
       SDAT(1)=idate(2)
       SDAT(2)=idate(3)
       SDAT(3)=idate(1)
       IHRST=idate(5)       
       print*,'new forecast hours for restrt run= ',ifhr
       print*,'new start yr mo day hr min =',sdat(3),sdat(1)               &
             ,sdat(2),ihrst,imin
      END IF

      RESTRT=.TRUE.  ! set RESTRT as default

      call fetch_data(iunit, r, 'DX', dst=garb, ierr=ierr)
      print*,'DX from MPIIO READ= ',garb
      dxval=nint(garb*1000.) ! E-grid dlamda in degree
      write(6,*) 'dxval= ', dxval

      call fetch_data(iunit, r, 'DY', dst=garb, ierr=ierr)
      print*,'DY from MPIIO READ= ',garb
      dyval=nint(garb*1000.) ! E-grid dlamda in degree
      write(6,*) 'dyval= ', dyval

      call fetch_data(iunit, r, 'DT', dst=dt, ierr=ierr)
      write(6,*) 'DT= ', DT

      call fetch_data(iunit, r, 'CEN_LAT', dst=garb, ierr=ierr)
      print*,'CEN_LAT from MPIIO READ= ',garb
      cenlat=nint(garb*1000.)
      write(6,*) 'cenlat= ', cenlat

      call fetch_data(iunit, r, 'CEN_LON', dst=garb, ierr=ierr)
      print*,'CEN_LON from MPIIO READ= ',garb
      cenlon=nint(garb*1000.)
      write(6,*) 'cenlon= ', cenlon

      ! Does HWRF (NMM) use TRUELAT1 and TRUELAT2?
      call fetch_data(iunit, r, 'TRUELAT1', dst=garb, ierr=ierr)
      print*,'TRUELAT1 from MPIIO READ= ',garb
      TRUELAT1=nint(garb*1000.)
      write(6,*) 'truelat1= ', TRUELAT1

      call fetch_data(iunit, r, 'TRUELAT2', dst=garb, ierr=ierr)
      print*,'TRUELAT2 from MPIIO READ= ',garb
      TRUELAT2=nint(garb*1000.)
      write(6,*) 'truelat2= ', TRUELAT2

      call fetch_data(iunit, r, 'MAP_PROJ', dst=maptype, ierr=ierr)
      write(6,*) 'maptype is ', maptype

      call fetch_data(iunit, r, 'GRIDTYPE', dst=gridtype, ierr=ierr)
      write(6,*) 'gridtype is ', gridtype

      VarName='HBM2'
      call io_int_loc(VarName, r, pos, n, iret)
      if (iret /= 0) then
        print*,VarName," not found in file-Assigned missing values"
        HBM2=SPVAL
      else
        pos=pos+(jsta_2l-1)*4*im
	n=im*(jend_2u-jsta_2l+1) 
        call fetch_data(iunit, r, VarName, pos, n, HBM2, ierr)
        if (ierr /= 0) then
          print*,"Error reading ", VarName,"Assigned missing values"
          HBM2=SPVAL
        end if
      end if

      VarName='SM'      
      call io_int_loc(VarName, r, pos, n, iret)
      if (iret /= 0) then
        print*,VarName," not found in file-Assigned missing values"
        SM=SPVAL
      else        
        pos=pos+(jsta_2l-1)*4*im
	n=im*(jend_2u-jsta_2l+1)
        call fetch_data(iunit, r, VarName, pos, n, sm, ierr)
        if (ierr /= 0) then
          print*,"Error reading ", VarName,"Assigned missing values"
          SM=SPVAL
        else
          do j = jsta_2l, jend_2u
           do i = 1, im
             if (j.eq.jm/2 .and. mod(i,10).eq.0)                    &   
                print*,'sample SM= ',i,j,sm(i,j)
           enddo
          enddo 
        end if 
      end if

      VarName='SICE'
      call io_int_loc(VarName, r, pos, n, iret)
      if (iret /= 0) then
        print*,VarName," not found in file-Assigned missing values"
        SICE=SPVAL
      else
        pos=pos+(jsta_2l-1)*4*im
	n=im*(jend_2u-jsta_2l+1)
        call fetch_data(iunit, r, VarName, pos, n, SICE, ierr)
        if (ierr /= 0) then
          print*,"Error reading ", VarName,"Assigned missing values"
          SICE=SPVAL
        end if
      end if
      

      VarName='PD'
      call io_int_loc(VarName, r, pos, n, iret)
      if (iret /= 0) then
        print*,VarName," not found in file-Assigned missing values"
        PD=SPVAL
      else
        pos=pos+(jsta_2l-1)*4*im
	n=im*(jend_2u-jsta_2l+1)
        call fetch_data(iunit, r, VarName, pos, n, PD, ierr)
        if (ierr /= 0) then
          print*,"Error reading ", VarName,"Assigned missing values"
          PD=SPVAL
        end if
      end if

      VarName='FIS'
      call io_int_loc(VarName, r, pos, n, iret)
      
      if (iret /= 0) then
        print*,VarName," not found in file-Assigned missing values"
        FIS=SPVAL
      else
        pos=pos+(jsta_2l-1)*4*im
	n=im*(jend_2u-jsta_2l+1)
        call fetch_data(iunit, r, VarName, pos, n, FIS, ierr)
        if (ierr /= 0) then
          print*,"Error reading ", VarName,"Assigned missing values"
          FIS=SPVAL
        end if
      end if

      VarName='T'
      call io_int_loc(VarName, r, pos, n, iret)
      if (iret /= 0) then
        print*,VarName," not found in file-Assigned missing values"
        T=SPVAL
      else
	n=im*jm*lm
        call fetch_data(iunit, r, VarName, pos, n, buf3d, ierr)
        if (ierr /= 0) then
          print*,"Error reading ", VarName,"Assigned missing values"
          T=SPVAL
        else
	  do l = 1, lm
	   ll=lm-l+1
           do j = jsta_2l, jend_2u
            do i = 1, im
!            T ( i, j, l ) = buf3d ( i, ll, j )
             T ( i, j, l ) = buf3d ( i, j, ll )
	     if(i.eq.im/2.and.j.eq.(jsta+jend)/2)print*,'sample T= ',    &
               i,j,l,T ( i, j, l )	     
            end do
           end do
          end do 
	end if 
      end if	 
	  

      VarName='Q'
      call io_int_loc(VarName, r, pos, n, iret)
      if (iret /= 0) then
        print*,VarName," not found in file-Assigned missing values"
        Q=SPVAL
      else
	n=im*jm*lm
        call fetch_data(iunit, r, VarName, pos, n, buf3d, ierr)
        if (ierr /= 0) then
          print*,"Error reading ", VarName,"Assigned missing values"
          Q=SPVAL
        else
	  do l = 1, lm
	   ll=lm-l+1
           do j = jsta_2l, jend_2u
            do i = 1, im
             Q ( i, j, l ) = buf3d ( i, j, ll )
	     if(i.eq.im/2.and.j.eq.(jsta+jend)/2)print*,'sample Q= ',    &
               i,j,l,Q ( i, j, l )	     
            end do
           end do
          end do 
	end if 
      end if
      
      print*,'finish reading mixing ratio'
      ii=im/2
      jj=(jsta+jend)/2
!      print*,'Q at ',ii,jj,ll,' = ',Q(ii,jj,ll)

      VarName='U'
      call io_int_loc(VarName, r, pos, n, iret)
      if (iret /= 0) then
        print*,VarName," not found in file-Assigned missing values"
        U=SPVAL
      else
	n=im*jm*lm
        call fetch_data(iunit, r, VarName, pos, n, buf3d, ierr)
        if (ierr /= 0) then
          print*,"Error reading ", VarName,"Assigned missing values"
          U=SPVAL
        else
	  do l = 1, lm
	   ll=lm-l+1
           do j = jsta_2l, jend_2u
            do i = 1, im
             U ( i, j, l ) = buf3d ( i, j, ll )
	     UH( i, j, l ) = U( i, j, l )
	     if(i.eq.im/2.and.j.eq.(jsta+jend)/2)print*,'sample U= ',    &
               i,j,l,U ( i, j, l )	     
            end do
           end do
          end do 
	end if 
      end if

      VarName='V'
      call io_int_loc(VarName, r, pos, n, iret)
      if (iret /= 0) then
        print*,VarName," not found in file-Assigned missing values"
        V=SPVAL
      else
	n=im*jm*lm
        call fetch_data(iunit, r, VarName, pos, n, buf3d, ierr)
        if (ierr /= 0) then
          print*,"Error reading ", VarName,"Assigned missing values"
          V=SPVAL
        else
	  do l = 1, lm
	   ll=lm-l+1
           do j = jsta_2l, jend_2u
            do i = 1, im
             V ( i, j, l ) = buf3d ( i, j, ll )
	     VH( i, j, l ) = V( i, j, l )
	     if(i.eq.im/2.and.j.eq.(jsta+jend)/2)print*,'sample V= ',   &
               i,j,l,V ( i, j, l )	     
            end do
           end do
          end do 
	end if 
      end if
      write(0,*)' after V'
      
      varname='DX_NMM'
      call io_int_loc(VarName, r, pos, n, iret)
      if (iret /= 0) then
        print*,VarName," not found in file-Assigned missing values"
        DX=SPVAL
      else
        pos=pos+(jsta_2l-1)*4*im
	n=im*(jend_2u-jsta_2l+1)
        call fetch_data(iunit, r, VarName, pos, n, dx, ierr)
        if (ierr /= 0) then
          print*,"Error reading ", VarName,"Assigned missing values"
          DX=SPVAL
        end if
      end if

      varname='ETA1'
      call io_int_loc(VarName, r, pos, n, iret)
      if (iret /= 0) then
        print*,VarName," not found in file-Assigned missing values"
        ETA1=SPVAL
      else
        call fetch_data(iunit, r, VarName, pos, n, ETA1, ierr)
        if (ierr /= 0) then
          print*,"Error reading ", VarName,"Assigned missing values"
          ETA1=SPVAL
        end if
      end if

      varname='ETA2'
      call io_int_loc(VarName, r, pos, n, iret)
      if (iret /= 0) then
        print*,VarName," not found in file-Assigned missing values"
        ETA2=SPVAL
      else
        call fetch_data(iunit, r, VarName, pos, n, ETA2, ierr)
        if (ierr /= 0) then
          print*,"Error reading ", VarName,"Assigned missing values"
          ETA2=SPVAL
        end if
      end if
      
      open(75,file='ETAPROFILE.txt',form='formatted',                    &
              status='unknown')
        DO L=1,lm+1 
	 IF(L .EQ. 1)THEN
	  write(75,1020)L, 0., 0.
	 ELSE 
	  write(75,1020)L, ETA1(lm+2-l), ETA2(lm+2-l)
	 END IF     
!         print*,'L, ETA1, ETA2= ',L, ETA1(l), ETA2(l)
        END DO
 1020   format(I3,2E17.10)	
	close (75)

      varname='PDTOP'
      call io_int_loc(VarName, r, pos, n, iret)
      if (iret /= 0) then
        print*,VarName," not found in file-Assigned missing values"
        PDTOP=SPVAL
      else
        ! n = 1
        call fetch_data(iunit, r, VarName, pos, n, pdtop, ierr)
        if (ierr /= 0) then
          print*,"Error reading ", VarName,"Assigned missing values"
          PDTOP=SPVAL
        end if
      end if

        varname='PT'
      call io_int_loc(VarName, r, pos, n, iret)
      if (iret /= 0) then
        print*,VarName," not found in file-Assigned missing values"
        PT=SPVAL
      else
        ! n = 1
        call fetch_data(iunit, r, VarName, pos, n, pt, ierr)
        if (ierr /= 0) then
          print*,"Error reading ", VarName,"Assigned missing values"
          PT=SPVAL
        end if
      end if
      
      print*,'PT, PDTOP= ',PT,PDTOP
	
      varname='PBLH'
      call io_int_loc(VarName, r, pos, n, iret)
      if (iret /= 0) then
        print*,VarName," not found in file-Assigned missing values"
        PBLH=SPVAL
      else
        pos=pos+(jsta_2l-1)*4*im
	n=im*(jend_2u-jsta_2l+1)
        call fetch_data(iunit, r, VarName, pos, n, pblh, ierr)
        if (ierr /= 0) then
          print*,"Error reading ", VarName,"Assigned missing values"
          PBLH=SPVAL
        end if
      end if

     varname='MIXHT' !PLee (3/07)
      call io_int_loc(VarName, r, pos, n, iret)
      if (iret /= 0) then
        print*,VarName," not found in file-Assigned missing values"
        MIXHT=SPVAL
      else
        pos=pos+(jsta_2l-1)*4*im
        n=im*(jend_2u-jsta_2l+1)
        call fetch_data(iunit, r, VarName, pos, n, mixht, ierr)
        if (ierr /= 0) then
          print*,"Error reading ", VarName,"Assigned missing values"
          MIXHT=SPVAL
        end if
      end if

      varname='USTAR'
      call io_int_loc(VarName, r, pos, n, iret)
      if (iret /= 0) then
        print*,VarName," not found in file-Assigned missing values"
        USTAR=SPVAL
      else
        pos=pos+(jsta_2l-1)*4*im
	n=im*(jend_2u-jsta_2l+1)
        call fetch_data(iunit, r, VarName, pos, n, ustar, ierr)
        if (ierr /= 0) then
          print*,"Error reading ", VarName,"Assigned missing values"
          USTAR=SPVAL
        end if
      end if

      varname='Z0'
      call io_int_loc(VarName, r, pos, n, iret)
      if (iret /= 0) then
        print*,VarName," not found in file-Assigned missing values"
        Z0=SPVAL
      else
        pos=pos+(jsta_2l-1)*4*im
	n=im*(jend_2u-jsta_2l+1)
        call fetch_data(iunit, r, VarName, pos, n, z0, ierr)
        if (ierr /= 0) then
          print*,"Error reading ", VarName,"Assigned missing values"
          Z0=SPVAL
        end if
      end if
      
      varname='THS'
      call io_int_loc(VarName, r, pos, n, iret)
      if (iret /= 0) then
        print*,VarName," not found in file-Assigned missing values"
        THS=SPVAL
      else
        pos=pos+(jsta_2l-1)*4*im
	n=im*(jend_2u-jsta_2l+1)
        call fetch_data(iunit, r, VarName, pos, n, ths, ierr)
        if (ierr /= 0) then
          print*,"Error reading ", VarName,"Assigned missing values"
          THS=SPVAL
        end if
      end if
	
      VarName='QS'
      call io_int_loc(VarName, r, pos, n, iret)
      if (iret /= 0) then
        print*,VarName," not found in file-Assigned missing values"
        QS=SPVAL
      else
        pos=pos+(jsta_2l-1)*4*im
	n=im*(jend_2u-jsta_2l+1)
        call fetch_data(iunit, r, VarName, pos, n, qs, ierr)
        if (ierr /= 0) then
          print*,"Error reading ", VarName,"Assigned missing values"
          QS=SPVAL
        end if
      end if

      varname='TWBS'
      call io_int_loc(VarName, r, pos, n, iret)
      if (iret /= 0) then
        print*,VarName," not found in file-Assigned missing values"
        TWBS=SPVAL
      else
        pos=pos+(jsta_2l-1)*4*im
	n=im*(jend_2u-jsta_2l+1)
        call fetch_data(iunit, r, VarName, pos, n, twbs, ierr)
        if (ierr /= 0) then
          print*,"Error reading ", VarName,"Assigned missing values"
          TWBS=SPVAL
        end if
      end if

      varname='QWBS'
      call io_int_loc(VarName, r, pos, n, iret)
      if (iret /= 0) then
        print*,VarName," not found in file-Assigned missing values"
        QWBS=SPVAL
      else
        pos=pos+(jsta_2l-1)*4*im
	n=im*(jend_2u-jsta_2l+1)
        call fetch_data(iunit, r, VarName, pos, n, qwbs, ierr)
        if (ierr /= 0) then
          print*,"Error reading ", VarName,"Assigned missing values"
          QWBS=SPVAL
        end if
      end if

      varname='PREC' ! instantaneous precip rate?
      call io_int_loc(VarName, r, pos, n, iret)
      if (iret /= 0) then
        print*,VarName," not found in file-Assigned missing values"
        PREC=SPVAL
      else
        pos=pos+(jsta_2l-1)*4*im
	n=im*(jend_2u-jsta_2l+1)
        call fetch_data(iunit, r, VarName, pos, n, prec, ierr)
        if (ierr /= 0) then
          print*,"Error reading ", VarName,"Assigned missing values"
          PREC=SPVAL
        end if
      end if

      varname='ACPREC' ! accum total precip
      call io_int_loc(VarName, r, pos, n, iret)
      if (iret /= 0) then
        print*,VarName," not found in file-Assigned missing values"
        ACPREC=SPVAL
      else
        pos=pos+(jsta_2l-1)*4*im
	n=im*(jend_2u-jsta_2l+1)
        call fetch_data(iunit, r, VarName, pos, n, ACPREC, ierr)
        if (ierr /= 0) then
          print*,"Error reading ", VarName,"Assigned missing values"
          ACPREC=SPVAL
        end if
      end if
      
      varname='CUPREC' ! accum cumulus precip
      call io_int_loc(VarName, r, pos, n, iret)
      if (iret /= 0) then
        print*,VarName," not found in file-Assigned missing values"
        CUPREC=SPVAL
      else
        pos=pos+(jsta_2l-1)*4*im
	n=im*(jend_2u-jsta_2l+1)
        call fetch_data(iunit, r, VarName, pos, n, cuprec, ierr)
        if (ierr /= 0) then
          print*,"Error reading ", VarName,"Assigned missing values"
          CUPREC=SPVAL
        else
          do j = jsta_2l, jend_2u
           do i = 1, im
	     ANCPRC(I,J)=ACPREC(I,J)-CUPREC(I,J)
           enddo
          enddo
        end if
      end if
      write(0,*)' after CUPREC'

      varname='LSPA'
      call io_int_loc(VarName, r, pos, n, iret)
      if (iret /= 0) then
        print*,VarName," not found in file-Assigned missing values"
        LSPA=SPVAL
      else
        pos=pos+(jsta_2l-1)*4*im
	n=im*(jend_2u-jsta_2l+1)
        call fetch_data(iunit, r, VarName, pos, n, lspa, ierr)
        if (ierr /= 0) then
          print*,"Error reading ", VarName,"Assigned missing values"
          LSPA=SPVAL
        end if
      end if

      varname='SNO'
      call io_int_loc(VarName, r, pos, n, iret)
      if (iret /= 0) then
        print*,VarName," not found in file-Assigned missing values"
        SNO=SPVAL
      else
        pos=pos+(jsta_2l-1)*4*im
	n=im*(jend_2u-jsta_2l+1)
        call fetch_data(iunit, r, VarName, pos, n, sno, ierr)
        if (ierr /= 0) then
          print*,"Error reading ", VarName,"Assigned missing values"
          SNO=SPVAL
        end if
      end if
     
      varname='SI'
      call io_int_loc(VarName, r, pos, n, iret)
      if (iret /= 0) then
        print*,VarName," not found in file-Assigned missing values"
        SI=SPVAL
      else
        pos=pos+(jsta_2l-1)*4*im
	n=im*(jend_2u-jsta_2l+1)
        call fetch_data(iunit, r, VarName, pos, n, si, ierr)
        if (ierr /= 0) then
          print*,"Error reading ", VarName,"Assigned missing values"
          SI=SPVAL
        end if
      end if
      
      varname='CLDEFI'
      call io_int_loc(VarName, r, pos, n, iret)
      if (iret /= 0) then
        print*,VarName," not found in file-Assigned missing values"
        CLDEFI=SPVAL
      else
        pos=pos+(jsta_2l-1)*4*im
	n=im*(jend_2u-jsta_2l+1)
        call fetch_data(iunit, r, VarName, pos, n, cldefi, ierr)
        if (ierr /= 0) then
          print*,"Error reading ", VarName,"Assigned missing values"
          CLDEFI=SPVAL
        end if
      end if

      varname='TH10'
      call io_int_loc(VarName, r, pos, n, iret)
      if (iret /= 0) then
        print*,VarName," not found in file-Assigned missing values"
        TH10=SPVAL
      else
        pos=pos+(jsta_2l-1)*4*im
	n=im*(jend_2u-jsta_2l+1)
        call fetch_data(iunit, r, VarName, pos, n, th10, ierr)
        if (ierr /= 0) then
          print*,"Error reading ", VarName,"Assigned missing values"
          TH10=SPVAL
        end if
      end if	
       
      varname='Q10'
      call io_int_loc(VarName, r, pos, n, iret)
      if (iret /= 0) then
        print*,VarName," not found in file-Assigned missing values"
        Q10=SPVAL
      else
        pos=pos+(jsta_2l-1)*4*im
	n=im*(jend_2u-jsta_2l+1)
        call fetch_data(iunit, r, VarName, pos, n, q10, ierr)
        if (ierr /= 0) then
          print*,"Error reading ", VarName,"Assigned missing values"
          Q10=SPVAL
        end if
      end if

      varname='PSHLTR'
      call io_int_loc(VarName, r, pos, n, iret)
      if (iret /= 0) then
        print*,VarName," not found in file-Assigned missing values"
        PSHLTR=SPVAL
      else
        pos=pos+(jsta_2l-1)*4*im
	n=im*(jend_2u-jsta_2l+1)
        call fetch_data(iunit, r, VarName, pos, n, pshltr, ierr)
        if (ierr /= 0) then
          print*,"Error reading ", VarName,"Assigned missing values"
          PSHLTR=SPVAL
        end if
      end if

      varname='TSHLTR'
      call io_int_loc(VarName, r, pos, n, iret)
      if (iret /= 0) then
        print*,VarName," not found in file-Assigned missing values"
        TSHLTR=SPVAL
      else
        pos=pos+(jsta_2l-1)*4*im
	n=im*(jend_2u-jsta_2l+1)
        call fetch_data(iunit, r, VarName, pos, n, tshltr, ierr)
        if (ierr /= 0) then
          print*,"Error reading ", VarName,"Assigned missing values"
          TSHLTR=SPVAL
        end if
      end if

      varname='QSHLTR'
      call io_int_loc(VarName, r, pos, n, iret)
      if (iret /= 0) then
        print*,VarName," not found in file-Assigned missing values"
        QSHLTR=SPVAL
      else
        pos=pos+(jsta_2l-1)*4*im
	n=im*(jend_2u-jsta_2l+1)
        call fetch_data(iunit, r, VarName, pos, n, qshltr, ierr)
        if (ierr /= 0) then
          print*,"Error reading ", VarName,"Assigned missing values"
          QSHLTR=SPVAL
	end if  
      end if
      write(0,*)' after QSHLTR'
      
      VarName='Q2'
      call io_int_loc(VarName, r, pos, n, iret)
      if (iret /= 0) then
        print*,VarName," not found in file-Assigned missing values"
        Q2=SPVAL
      else
	n=im*jm*lm
        call fetch_data(iunit, r, VarName, pos, n, buf3d, ierr)
        if (ierr /= 0) then
          print*,"Error reading ", VarName,"Assigned missing values"
          Q2=SPVAL
        else
	  do l = 1, lm
	   ll=lm-l+1
           do j = jsta_2l, jend_2u
            do i = 1, im
             Q2( i, j, l ) = buf3d ( i, j, ll )
	     if(i.eq.im/2.and.j.eq.(jsta+jend)/2)print*,'sample Q2= ',   &
               i,j,l,Q2( i, j, l )	     
            end do
           end do
          end do 
	end if 
      end if
      write(0,*)' after Q2'

      varname='AKHS_OUT'
      call io_int_loc(VarName, r, pos, n, iret)
      if (iret /= 0) then
        print*,VarName," not found in file-Assigned missing values"
        AKHS=SPVAL
      else
        pos=pos+(jsta_2l-1)*4*im
	n=im*(jend_2u-jsta_2l+1)
        call fetch_data(iunit, r, VarName, pos, n, akhs, ierr)
        if (ierr /= 0) then
          print*,"Error reading ", VarName,"Assigned missing values"
          AKHS=SPVAL
        end if
      end if	

      varname='AKMS_OUT'
      call io_int_loc(VarName, r, pos, n, iret)
      if (iret /= 0) then
        print*,VarName," not found in file-Assigned missing values"
        AKMS=SPVAL
      else
        pos=pos+(jsta_2l-1)*4*im
	n=im*(jend_2u-jsta_2l+1)
        call fetch_data(iunit, r, VarName, pos, n, akms, ierr)
        if (ierr /= 0) then
          print*,"Error reading ", VarName,"Assigned missing values"
          AKMS=SPVAL
        end if
      end if		
	
      varname='ALBASE'
      call io_int_loc(VarName, r, pos, n, iret)
      if (iret /= 0) then
        print*,VarName," not found in file-Assigned missing values"
        ALBASE=SPVAL
      else
        pos=pos+(jsta_2l-1)*4*im
	n=im*(jend_2u-jsta_2l+1)
        call fetch_data(iunit, r, VarName, pos, n, albase, ierr)
        if (ierr /= 0) then
          print*,"Error reading ", VarName,"Assigned missing values"
          ALBASE=SPVAL
        end if
      end if	
	
      varname='ALBEDO'
      call io_int_loc(VarName, r, pos, n, iret)
      if (iret /= 0) then
        print*,VarName," not found in file-Assigned missing values"
        ALBEDO=SPVAL
      else
        pos=pos+(jsta_2l-1)*4*im
	n=im*(jend_2u-jsta_2l+1)
        call fetch_data(iunit, r, VarName, pos, n, albedo, ierr)
        if (ierr /= 0) then
          print*,"Error reading ", VarName,"Assigned missing values"
          ALBEDO=SPVAL
        end if
      end if	

      varname='CZEN'
      call io_int_loc(VarName, r, pos, n, iret)
      if (iret /= 0) then
        print*,VarName," not found in file-Assigned missing values"
        CZEN=SPVAL
      else
        pos=pos+(jsta_2l-1)*4*im
	n=im*(jend_2u-jsta_2l+1)
        call fetch_data(iunit, r, VarName, pos, n, czen, ierr)
        if (ierr /= 0) then
          print*,"Error reading ", VarName,"Assigned missing values"
          CZEN=SPVAL
        end if
      end if

      varname='CZMEAN'
      call io_int_loc(VarName, r, pos, n, iret)
      if (iret /= 0) then
        print*,VarName," not found in file-Assigned missing values"
        CZMEAN=SPVAL
      else
        pos=pos+(jsta_2l-1)*4*im
	n=im*(jend_2u-jsta_2l+1)
        call fetch_data(iunit, r, VarName, pos, n, czmean, ierr)
        if (ierr /= 0) then
          print*,"Error reading ", VarName,"Assigned missing values"
          CZMEAN=SPVAL
        end if
      end if	
       print*,'max CZMEAN= ',maxval(czmean) 

      varname='GLAT'
      call io_int_loc(VarName, r, pos, n, iret)
      if (iret /= 0) then
        print*,VarName," not found in file-Assigned missing values"
        GDLAT=SPVAL
      else
        pos=pos+(jsta_2l-1)*4*im
	n=im*(jend_2u-jsta_2l+1)
        call fetch_data(iunit, r, VarName, pos, n, buf, ierr)
        if (ierr /= 0) then
          print*,"Error reading ", VarName,"Assigned missing values"
          GDLAT=SPVAL
        else
          do j = jsta_2l, jend_2u
           do i = 1, im
             F(I,J)=1.454441e-4*sin(buf(I,J))   ! 2*omeg*sin(phi)
             GDLAT(I,J)=buf(I,J)*RTD
	     
           enddo
          enddo
        end if
      end if
      
      varname='GLON'
      call io_int_loc(VarName, r, pos, n, iret)
      if (iret /= 0) then
        print*,VarName," not found in file-Assigned missing values"
        GDLON=SPVAL
      else
        pos=pos+(jsta_2l-1)*4*im
	n=im*(jend_2u-jsta_2l+1)
        call fetch_data(iunit, r, VarName, pos, n, buf, ierr)
        if (ierr /= 0) then
          print*,"Error reading ", VarName,"Assigned missing values"
          GDLON=SPVAL
        else
          do j = jsta_2l, jend_2u
           do i = 1, im
             GDLON(I,J)=buf(I,J)*RTD
	     if(i.eq.409.and.j.eq.835)print*,'GDLAT GDLON in INITPOST='  &
      	     ,i,j,GDLAT(I,J),GDLON(I,J)
           enddo
          enddo
        end if
      end if
      
       if(jsta.le.594.and.jend.ge.594)print*,'gdlon(120,594)= ',       &
       gdlon(120,594)

      varname='MXSNAL'
      call io_int_loc(VarName, r, pos, n, iret)
      if (iret /= 0) then
        print*,VarName," not found in file-Assigned missing values"
        MXSNAL=SPVAL
      else
        pos=pos+(jsta_2l-1)*4*im
	n=im*(jend_2u-jsta_2l+1)
        call fetch_data(iunit, r, VarName, pos, n, mxsnal, ierr)
        if (ierr /= 0) then
          print*,"Error reading ", VarName,"Assigned missing values"
          MXSNAL=SPVAL
        endif
      end if	
      write(0,*)' after MXSNAL'
	
      varname='RADOT'
      call io_int_loc(VarName, r, pos, n, iret)
      if (iret /= 0) then
        print*,VarName," not found in file-Assigned missing values"
        RADOT=SPVAL
      else
        pos=pos+(jsta_2l-1)*4*im
	n=im*(jend_2u-jsta_2l+1)
        call fetch_data(iunit, r, VarName, pos, n, radot, ierr)
        if (ierr /= 0) then
          print*,"Error reading ", VarName,"Assigned missing values"
          RADOT=SPVAL
        end if
      end if
      
      varname='SIGT4'
      call io_int_loc(VarName, r, pos, n, iret)
      if (iret /= 0) then
        print*,VarName," not found in file-Assigned missing values"
        SIGT4=SPVAL
      else
        pos=pos+(jsta_2l-1)*4*im
	n=im*(jend_2u-jsta_2l+1)
        call fetch_data(iunit, r, VarName, pos, n, sigt4, ierr)
        if (ierr /= 0) then
          print*,"Error reading ", VarName,"Assigned missing values"
          SIGT4=SPVAL
        end if
      end if
       
      varname='TGROUND'
      call io_int_loc(VarName, r, pos, n, iret)
      if (iret /= 0) then
        print*,VarName," not found in file-Assigned missing values"
        TG=SPVAL
      else
        pos=pos+(jsta_2l-1)*4*im
	n=im*(jend_2u-jsta_2l+1)
        call fetch_data(iunit, r, VarName, pos, n, tg, ierr)
        if (ierr /= 0) then
          print*,"Error reading ", VarName,"Assigned missing values"
          TG=SPVAL
        end if
      end if

      varname='CWM'
      call io_int_loc(VarName, r, pos, n, iret)
      if (iret /= 0) then
        print*,VarName," not found in file-Assigned missing values"
        CWM=SPVAL
      else
	n=im*jm*lm
        call fetch_data(iunit, r, VarName, pos, n, buf3d, ierr)
        if (ierr /= 0) then
          print*,"Error reading ", VarName,"Assigned missing values"
          CWM=SPVAL
        else
	  do l = 1, lm
	   ll=lm-l+1
           do j = jsta_2l, jend_2u
            do i = 1, im
             CWM( i, j, l ) = buf3d ( i, j, ll )
	     if(i.eq.im/2.and.j.eq.(jsta+jend)/2)print*,'sample CWM= ',   &
               i,j,l,CWM( i, j, l )	     
            end do
           end do
          end do 
	end if 
      end if     
      write(0,*)' after CWM'

      varname='F_ICE'
      call io_int_loc(VarName, r, pos, n, iret)
      if (iret /= 0) then
        print*,VarName," not found in file-Assigned missing values"
        F_ice=SPVAL
      else
	n=im*jm*lm
        call fetch_data(iunit, r, VarName, pos, n, buf3dx, ierr)
        if (ierr /= 0) then
          print*,"Error reading ", VarName,"Assigned missing values"
          F_ice=SPVAL
        else
	  do l = 1, lm
	   ll=lm-l+1
           do j = jsta_2l, jend_2u
            do i = 1, im
             F_ice( i, j, l ) = buf3dx ( i, ll, j )
	     if(i.eq.im/2.and.j.eq.(jsta+jend)/2)print*,'sample F_ice= ', &
               i,j,l,F_ice( i, j, l )	     
            end do
           end do
          end do 
	end if 
      end if	
      write(0,*)' after F_ICE'

      varname='F_RAIN'
      call io_int_loc(VarName, r, pos, n, iret)
      if (iret /= 0) then
        print*,VarName," not found in file-Assigned missing values"
        F_rain=SPVAL
      else
	n=im*jm*lm
        call fetch_data(iunit, r, VarName, pos, n, buf3dx, ierr)
        if (ierr /= 0) then
          print*,"Error reading ", VarName,"Assigned missing values"
          F_rain=SPVAL
        else
	  do l = 1, lm
	   ll=lm-l+1
           do j = jsta_2l, jend_2u
            do i = 1, im
             F_rain( i, j, l ) = buf3dx ( i, ll, j )
	     if(i.eq.im/2.and.j.eq.(jsta+jend)/2)print*,'sample F_rain= ',&
               i,j,l,F_rain( i, j, l )	     
            end do
           end do
          end do 
	end if 
      end if
      write(0,*)' after F_RAIN'

      varname='F_RIMEF'
      call io_int_loc(VarName, r, pos, n, iret)
      if (iret /= 0) then
        print*,VarName," not found in file-Assigned missing values"
        F_RimeF=SPVAL
      else
	n=im*jm*lm
        call fetch_data(iunit, r, VarName, pos, n, buf3dx, ierr)
        if (ierr /= 0) then
          print*,"Error reading ", VarName,"Assigned missing values"
          F_RimeF=SPVAL
        else
	  do l = 1, lm
	   ll=lm-l+1
           do j = jsta_2l, jend_2u
            do i = 1, im
             F_RimeF( i, j, l ) = buf3dx ( i, ll, j )
	     if(i.eq.im/2.and.j.eq.(jsta+jend)/2)print*,                &
               'sample F_RimeF= ',i,j,l,F_RimeF( i, j, l )	     
            end do
           end do
          end do 
	end if 
      end if
      write(0,*)' after F_RimeF'

       varname='CLDFRA'
      call io_int_loc(VarName, r, pos, n, iret)
      if (iret /= 0) then
        print*,VarName," not found in file-Assigned missing values"
        CFR=SPVAL
      else
	n=im*jm*lm
        call fetch_data(iunit, r, VarName, pos, n, buf3d, ierr)
        if (ierr /= 0) then
          print*,"Error reading ", VarName,"Assigned missing values"
          CFR=SPVAL
        else
	  do l = 1, lm
	   ll=lm-l+1
           do j = jsta_2l, jend_2u
            do i = 1, im
             CFR( i, j, l ) = buf3d ( i, j, ll )
	     if(i.eq.im/2.and.j.eq.(jsta+jend)/2)print*,'sample CFR= ', &
               i,j,l,CFR( i, j, l )	     
            end do
           end do
          end do 
	end if 
      end if
      write(0,*)' after CLDFRA'

      varname='SR'
      call io_int_loc(VarName, r, pos, n, iret)
      if (iret /= 0) then
        print*,VarName," not found in file-Assigned missing values"
        SR=SPVAL
      else
        pos=pos+(jsta_2l-1)*4*im
	n=im*(jend_2u-jsta_2l+1)
        call fetch_data(iunit, r, VarName, pos, n, sr, ierr)
        if (ierr /= 0) then
          print*,"Error reading ", VarName,"Assigned missing values"
          SR=SPVAL
        end if
      end if	

      varname='CFRACH'
      call io_int_loc(VarName, r, pos, n, iret)
      if (iret /= 0) then
        print*,VarName," not found in file-Assigned missing values"
        CFRACH=SPVAL
      else
        pos=pos+(jsta_2l-1)*4*im
	n=im*(jend_2u-jsta_2l+1)
        call fetch_data(iunit, r, VarName, pos, n, cfrach, ierr)
        if (ierr /= 0) then
          print*,"Error reading ", VarName,"Assigned missing values"
          CFRACH=SPVAL
        end if
      end if

      varname='CFRACL'
      call io_int_loc(VarName, r, pos, n, iret)
      if (iret /= 0) then
        print*,VarName," not found in file-Assigned missing values"
        CFRACL=SPVAL
      else
        pos=pos+(jsta_2l-1)*4*im
	n=im*(jend_2u-jsta_2l+1)
        call fetch_data(iunit, r, VarName, pos, n, cfracl, ierr)
        if (ierr /= 0) then
          print*,"Error reading ", VarName,"Assigned missing values"
          CFRACL=SPVAL
        end if
      end if

      varname='CFRACM'
      call io_int_loc(VarName, r, pos, n, iret)
      if (iret /= 0) then
        print*,VarName," not found in file-Assigned missing values"
        CFRACM=SPVAL
      else
        pos=pos+(jsta_2l-1)*4*im
	n=im*(jend_2u-jsta_2l+1)
        call fetch_data(iunit, r, VarName, pos, n, cfracm, ierr)
        if (ierr /= 0) then
          print*,"Error reading ", VarName,"Assigned missing values"
          CFRACM=SPVAL
        end if
      end if
      write(6,*) 'maxval CFRACM: ', maxval(CFRACM)

      varname='ISLOPE'
      call io_int_loc(VarName, r, pos, n, iret)
      if (iret /= 0) then
        print*,VarName," not found in file-Assigned missing values"
        ISLOPE=NINT(SPVAL)
      else
        pos=pos+(jsta_2l-1)*4*im
	n=im*(jend_2u-jsta_2l+1)
        call fetch_data(iunit, r, VarName, pos, n, islope, ierr)
         if (ierr /= 0) then
          print*,"Error reading ", VarName,"Assigned missing values"
          ISLOPE=NINT(SPVAL)
        end if
      end if	
	
!	varname='SOILTB'
!	write(6,*) 'call getVariableB for : ', VarName
!      call getVariableB(fileName,DateStr,DataHandle,VarName,DUMMY,
!     &  IM,1,JM,1,IM,JS,JE,1)

! either assign SLDPTH to be the same as eta (which is original
! setup in WRF LSM) or extract thickness of soil layers from wrf
! output

! assign SLDPTH to be the same as eta
! jkw comment out because Pleim Xiu only has 2 layers
! jkw         SLDPTH(1)=0.10
! jkw         SLDPTH(2)=0.3
! jkw         SLDPTH(3)=0.6
! jkw         SLDPTH(4)=1.0
! Initialize soil depth to some bogus value
! to alert user if not found in wrfout file
       do I=1,NSOIL
        SLDPTH(I) = 0.0
       end do

      if (isf_PHYSICS == 3) then
! get SLDPTH from wrf output
        VarName='SLDPTH'
      call io_int_loc(VarName, r, pos, n, iret)
        if (iret /= 0) then
          print*,VarName," not found in file-Assigned missing values"
          SLDPTH2=SPVAL
        else
          n = NSOIL
          call fetch_data(iunit, r, VarName, pos, n, SLDPTH2, ierr)
          if (ierr /= 0) then
            print*,"Error reading ", VarName,"Assigned missing values"
            SLDPTH2=SPVAL
          end if
        end if

        DUMCST=0.0
        DO N=1,NSOIL
          DUMCST=DUMCST+SLDPTH2(N)
        END DO
        IF(ABS(DUMCST-0.).GT.1.0E-2)THEN
          DO N=1,NSOIL
            SLLEVEL(N)=SLDPTH2(N)
          END DO
        END IF
        print*,'SLLEVEL ',(SLLEVEL(N),N=1,NSOIL)

      else ! isf_PHYSICS /= 3
        VarName='DZSOIL'
      call io_int_loc(VarName, r, pos, n, iret)
        if (iret /= 0) then
          print*,VarName," not found in file-Assigned missing values"
          SLDPTH2=SPVAL
        else
          n = NSOIL
          call fetch_data(iunit, r, VarName, pos, n, SLDPTH2, ierr)
          if (ierr /= 0) then
            print*,"Error reading ", VarName,"Assigned missing values"
            SLDPTH2=SPVAL
          end if
        end if ! if (iret /= 0)

        DUMCST=0.0
        DO N=1,NSOIL
          DUMCST=DUMCST+SLDPTH2(N)
        END DO
        IF(ABS(DUMCST-0.).GT.1.0E-2)THEN
          DO N=1,NSOIL
            SLDPTH(N)=SLDPTH2(N)
          END DO
        END IF
        print*,'SLDPTH= ',(SLDPTH(N),N=1,NSOIL)
      end if   ! if (isf_PHYSICS==3)

      VarName='CMC'
      call io_int_loc(VarName, r, pos, n, iret)
      if (iret /= 0) then
        print*,VarName," not found in file-Assigned missing values"
        CMC=SPVAL
      else
        pos=pos+(jsta_2l-1)*4*im
	n=im*(jend_2u-jsta_2l+1)
        call fetch_data(iunit, r, VarName, pos, n, cmc, ierr)
        if (ierr /= 0) then
          print*,"Error reading ", VarName,"Assigned missing values"
          CMC=SPVAL
        end if
      end if
      
      varname='GRNFLX'
      call io_int_loc(VarName, r, pos, n, iret)
      if (iret /= 0) then
        print*,VarName," not found in file-Assigned missing values"
        GRNFLX=SPVAL
      else
        pos=pos+(jsta_2l-1)*4*im
	n=im*(jend_2u-jsta_2l+1)
        call fetch_data(iunit, r, VarName, pos, n, grnflx, ierr)
        if (ierr /= 0) then
          print*,"Error reading ", VarName,"Assigned missing values"
          GRNFLX=SPVAL
        end if
      end if

      varname='PCTSNO'
      call io_int_loc(VarName, r, pos, n, iret)
      if (iret /= 0) then
        print*,VarName," not found in file-Assigned missing values"
        PCTSNO=SPVAL
      else
        pos=pos+(jsta_2l-1)*4*im
	n=im*(jend_2u-jsta_2l+1)
        call fetch_data(iunit, r, VarName, pos, n, pctsno, ierr)
        if (ierr /= 0) then
          print*,"Error reading ", VarName,"Assigned missing values"
          PCTSNO=SPVAL
        end if
      end if	
	
      varname='SOILTB'
      call io_int_loc(VarName, r, pos, n, iret)
      if (iret /= 0) then
        print*,VarName," not found in file-Assigned missing values"
        SOILTB=SPVAL
      else
        pos=pos+(jsta_2l-1)*4*im
	n=im*(jend_2u-jsta_2l+1)
        call fetch_data(iunit, r, VarName, pos, n, soiltb, ierr)
        if (ierr /= 0) then
          print*,"Error reading ", VarName,"Assigned missing values"
          SOILTB=SPVAL
        end if
      end if

      varname='VEGFRC'
      call io_int_loc(VarName, r, pos, n, iret)
      if (iret /= 0) then
        print*,VarName," not found in file-Assigned missing values"
        VEGFRC=SPVAL
      else
        pos=pos+(jsta_2l-1)*4*im
	n=im*(jend_2u-jsta_2l+1)
        call fetch_data(iunit, r, VarName, pos, n, vegfrc, ierr)
        if (ierr /= 0) then
          print*,"Error reading ", VarName,"Assigned missing values"
          VEGFRC=SPVAL
        end if
      end if

      VarName='SH2O'
      call io_int_loc(VarName, r, pos, n, iret)
      if (iret /= 0) then
        print*,VarName," not found in file-Assigned missing values"
        SH2O=SPVAL
      else
        pos=pos+(jsta_2l-1)*4*im*nsoil
	n=im*(jend_2u-jsta_2l+1)*nsoil
        call fetch_data(iunit, r, VarName, pos, n, bufsoil, ierr)
        if (ierr /= 0) then
          print*,"Error reading ", VarName,"Assigned missing values"
          SH2O=SPVAL
        else
	  do l = 1, nsoil
           do j = jsta_2l, jend_2u
            do i = 1, im
             SH2O(I,J,L)=bufSOIL(I,L,J)
	    enddo 
           enddo
          enddo
        end if
      end if
      write(0,*)' after SH2O'

      VarName='SMC'
      call io_int_loc(VarName, r, pos, n, iret)
      if (iret /= 0) then
        print*,VarName," not found in file-Assigned missing values"
        SMC=SPVAL
      else
        pos=pos+(jsta_2l-1)*4*im*nsoil
	n=im*(jend_2u-jsta_2l+1)*nsoil
        call fetch_data(iunit, r, VarName, pos, n, bufsoil, ierr)
        if (ierr /= 0) then
          print*,"Error reading ", VarName,"Assigned missing values"
          SMC=SPVAL
        else
	  do l = 1, nsoil
           do j = jsta_2l, jend_2u
            do i = 1, im
             SMC(I,J,L)=bufSOIL(I,L,J)
	    enddo 
           enddo
          enddo
        end if
      end if

      print*,'SMC at ',ii,jj,N,' = ',smc(ii,jj,1),smc(ii,jj,2)         &
      ,smc(ii,jj,3),smc(ii,jj,4)

      VarName='STC'
      call io_int_loc(VarName, r, pos, n, iret)
      if (iret /= 0) then
        print*,VarName," not found in file-Assigned missing values"
        STC=SPVAL
      else
        pos=pos+(jsta_2l-1)*4*im*nsoil
	n=im*(jend_2u-jsta_2l+1)*nsoil
        call fetch_data(iunit, r, VarName, pos, n, bufsoil, ierr)
        if (ierr /= 0) then
          print*,"Error reading ", VarName,"Assigned missing values"
          STC=SPVAL
        else
	  do l = 1, nsoil
           do j = jsta_2l, jend_2u
            do i = 1, im
             STC(I,J,L)=bufSOIL(I,L,J)
	    enddo 
           enddo
          enddo
        end if
      end if
    
      if(jj.ge.jsta.and.jj.le.jend)                                    &
        print*,'STC at ',ii,jj,' = ',stc(ii,jj,1),stc(ii,jj,2)         &
      ,stc(ii,jj,3),stc(ii,jj,4)
      write(0,*)' after STC'

      VarName='PINT'
      call io_int_loc(VarName, r, pos, n, iret)
      if (iret /= 0) then
        print*,VarName," not found in file-Assigned missing values"
        PINT=SPVAL
      else
	n=im*jm*lp1
        call fetch_data(iunit, r, VarName, pos, n, buf3d2, ierr)
        if (ierr /= 0) then
          print*,"Error reading ", VarName,"Assigned missing values"
          PINT=SPVAL
        else
	  do l = 1, lp1
	   ll=lp1-l+1
           do j = jsta_2l, jend_2u
            do i = 1, im
             PINT( i, j, l ) = buf3d2 ( i, j, ll )
!      if(i==1.and.j==250)then
!        write(0,*)' l=',l,' iin PINT=',pint(i,j,l)
!      endif
             ALPINT(I,J,L)=ALOG(PINT(I,J,L))     
	     if(i.eq.im/2.and.j.eq.(jsta+jend)/2)print*,'PINT= ',       &
               i,j,l,PINT ( i, j, l )
            end do
           end do
          end do 
	end if 
      end if
      write(0,*)' after PINT'

      do l = 2, lm+1
       do j = jsta_2l, jend_2u
        do i = 1, im
!         PMID ( i, j, l-1 ) = EXP((ALOG(PINT(I,J,L-1))+
!     &               ALOG(PINT(I,J,L)))*0.5)
         PMID ( i, j, l-1 ) = (PINT(I,J,L-1)+                              &
                     PINT(I,J,L))*0.5 ! representative of what model does
      if(i==1.and.j==250.and.l==2)then
        write(0,*)' pmid=',pmid(i,j,l-1)                                   &
      ,           ' pint=',pint(i,j,l-1),pint(i,j,l)
      endif
         if(i.eq.im/2.and.j.eq.(jsta+jend)/2)print*,'PMID= ',              &
               i,j,l-1,PMID ( i, j, l-1 )
        end do
       end do
      end do 
      write(0,*)' after PMID'

      do l = 1, lm
       do j = jsta, jend
        do i = 1, im-MOD(J,2) 
	 IF(J .EQ. 1 .AND. I .LT. IM)THEN   !SOUTHERN BC
           PMIDV(I,J,L)=0.5*(PMID(I,J,L)+PMID(I+1,J,L))
         ELSE IF(J.EQ.JM .AND. I.LT.IM)THEN   !NORTHERN BC
           PMIDV(I,J,L)=0.5*(PMID(I,J,L)+PMID(I+1,J,L))
         ELSE IF(I .EQ. 1 .AND. MOD(J,2) .EQ. 0) THEN   !WESTERN EVEN BC
           PMIDV(I,J,L)=0.5*(PMID(I,J-1,L)+PMID(I,J+1,L))
	 ELSE IF(I .EQ. IM .AND. MOD(J,2) .EQ. 0                             &  
      	 .AND. J .LT. JM) THEN   !EASTERN EVEN BC
           PMIDV(I,J,L)=0.5*(PMID(I,J-1,L)+PMID(I,J+1,L))  
         ELSE IF (MOD(J,2) .LT. 1) THEN
           PMIDV(I,J,L)=0.25*(PMID(I,J,L)+PMID(I-1,J,L)                       &
             +PMID(I,J+1,L)+PMID(I,J-1,L))
         ELSE
           PMIDV(I,J,L)=0.25*(PMID(I,J,L)+PMID(I+1,J,L)                       &
             +PMID(I,J+1,L)+PMID(I,J-1,L))
         END IF  
        end do
       end do
      end do
      write(0,*)' after PMIDV'


!!!!! COMPUTE Z
       do j = jsta_2l, jend_2u
        do i = 1, im
            ZINT(I,J,LM+1)=FIS(I,J)/G
	if (I .eq. 1 .and. J .eq. jsta_2l) then
                   write(6,*) 'G,ZINT: ', G,ZINT(I,J,LM+1)
	endif
            FI(I,J,1)=FIS(I,J)
        end do
       end do
      write(0,*)' after FI'

! SECOND, INTEGRATE HEIGHT HYDROSTATICLY
      DO L=LM,1,-1
       do j = jsta_2l, jend_2u
        do i = 1, im
         FI(I,J,2)=HTM(I,J,L)*T(I,J,L)*(Q(I,J,L)*D608+1.0)*RD*                &
                   (ALPINT(I,J,L+1)-ALPINT(I,J,L))+FI(I,J,1)
         ZINT(I,J,L)=FI(I,J,2)/G
      if(i==1.and.j==250.and.l<=2)then
        write(0,*)' zint=',zint(i,j,l),' fi=',fi(i,j,2)                       &
      ,           fi(i,j,1)
        write(0,*)' t=',t(i,j,l),' q=',q(i,j,l)
        write(0,*)' alpint=',alpint(i,j,l+1),alpint(i,j,l)
      endif
         if(i.eq.ii.and.j.eq.jj)                                              &
        print*,'L,sample HTM,T,Q,ALPINT(L+1),ALPINT(l),ZINT= '                &
        ,l,HTM(I,J,L),T(I,J,L),Q(I,J,L),ALPINT(I,J,L+1),                      &
        ALPINT(I,J,L),ZINT(I,J,L)
         FI(I,J,1)=FI(I,J,2)
        ENDDO
       ENDDO
      END DO
      print*,'finish deriving geopotential in nmm'
      write(0,*)' after ZINT lm=',lm,' js=',js,' je=',je,' im=',im
      write(0,*)' zmid lbounds=',lbound(zmid),' ubounds=',ubound(zmid)
      write(0,*)' zint lbounds=',lbound(zint),' ubounds=',ubound(zint)
      write(0,*)' pmid lbounds=',lbound(pmid),' ubounds=',ubound(pmid)
      write(0,*)' pint lbounds=',lbound(pint),' ubounds=',ubound(pint)
!
      DO L=1,LM
!      write(0,*)' zmid l=',l
       DO J=JS,JE
!      write(0,*)' zmid j=',j
        DO I=1,IM
!      write(0,*)' zmid i=',i
!         ZMID(I,J,L)=(ZINT(I,J,L+1)+ZINT(I,J,L))*0.5  ! ave of z
!      write(0,*)' pmid=',pmid(i,j,l)
!      write(0,*)' pint=',pint(i,j,l),pint(i,j,l+1)
!      write(0,*)' zint=',zint(i,j,l),zint(i,j,l+1)
         FACT=(ALOG(PMID(I,J,L))-ALOG(PINT(I,J,L)))/                      &
               (ALOG(PINT(I,J,L+1))-ALOG(PINT(I,J,L)))	 
         ZMID(I,J,L)=ZINT(I,J,L)+(ZINT(I,J,L+1)-ZINT(I,J,L))*FACT
        ENDDO
       ENDDO
      ENDDO

      write(0,*)' before W'
      VarName='W'
      call io_int_loc(VarName, r, pos, n, iret)
      if (iret /= 0) then
        print*,VarName," not found in file-Assigned missing values"
        WH=SPVAL
      else
	n=im*jm*lm
        call fetch_data(iunit, r, VarName, pos, n, buf3d2, ierr)
        if (ierr /= 0) then
          print*,"Error reading ", VarName,"Assigned missing values"
          WH=SPVAL
        else
	  do l = 1, lm
	   ll=lm-l+1
           do j = jsta_2l, jend_2u
            do i = 1, im
             WH( i, j, l ) = buf3d2 ( i, j, ll )
	     if(i.eq.im/2.and.j.eq.(jsta+jend)/2)print*,'WH= ',               &
               i,j,l,WH ( i, j, l )
            end do
           end do
          end do 
	end if 
      end if
      write(0,*)' after W'

      VarName='ACFRCV'
      call io_int_loc(VarName, r, pos, n, iret)
      if (iret /= 0) then
        print*,VarName," not found in file-Assigned missing values"
        ACFRCV=SPVAL
      else
        pos=pos+(jsta_2l-1)*4*im
	n=im*(jend_2u-jsta_2l+1)
        call fetch_data(iunit, r, VarName, pos, n, acfrcv, ierr)
        if (ierr /= 0) then
          print*,"Error reading ", VarName,"Assigned missing values"
          ACFRCV=SPVAL
        end if
      end if
      write(0,*)' after ACFRCV'
      
      write(6,*) 'MAX ACFRCV: ', maxval(ACFRCV)

      VarName='ACFRST'
      call io_int_loc(VarName, r, pos, n, iret)
      if (iret /= 0) then
        print*,VarName," not found in file-Assigned missing values"
        ACFRST=SPVAL
      else
        pos=pos+(jsta_2l-1)*4*im
	n=im*(jend_2u-jsta_2l+1)
        call fetch_data(iunit, r, VarName, pos, n, acfrst, ierr)
        if (ierr /= 0) then
          print*,"Error reading ", VarName,"Assigned missing values"
          ACFRST=SPVAL
        end if
      end if
      write(6,*) 'max ACFRST ', maxval(ACFRST)
      write(0,*)' after ACFRST'

!insert-mp
      VarName='SSROFF'
      call io_int_loc(VarName, r, pos, n, iret)
      if (iret /= 0) then
        print*,VarName," not found in file-Assigned missing values"
        SSROFF=SPVAL
      else
        pos=pos+(jsta_2l-1)*4*im
	n=im*(jend_2u-jsta_2l+1)
        call fetch_data(iunit, r, VarName, pos, n, ssroff, ierr)
        if (ierr /= 0) then
          print*,"Error reading ", VarName,"Assigned missing values"
          SSROFF=SPVAL
        end if
      end if
      write(0,*)' after SSROFF'

! reading UNDERGROUND RUNOFF
      VarName='BGROFF'
      call io_int_loc(VarName, r, pos, n, iret)
      if (iret /= 0) then
        print*,VarName," not found in file-Assigned missing values"
        BGROFF=SPVAL
      else
        pos=pos+(jsta_2l-1)*4*im
	n=im*(jend_2u-jsta_2l+1)
        call fetch_data(iunit, r, VarName, pos, n, bgroff, ierr)
        if (ierr /= 0) then
          print*,"Error reading ", VarName,"Assigned missing values"
          BGROFF=SPVAL
        end if
      end if
      write(0,*)' after BGROFF'
      
      VarName='RLWIN'
      call io_int_loc(VarName, r, pos, n, iret)
      if (iret /= 0) then
        print*,VarName," not found in file-Assigned missing values"
        RLWIN=SPVAL
      else
        pos=pos+(jsta_2l-1)*4*im
	n=im*(jend_2u-jsta_2l+1)
        call fetch_data(iunit, r, VarName, pos, n, rlwin, ierr)
        if (ierr /= 0) then
          print*,"Error reading ", VarName,"Assigned missing values"
          RLWIN=SPVAL
        end if
      end if
      write(0,*)' after RLWIN'

      VarName='RLWTOA'
      call io_int_loc(VarName, r, pos, n, iret)
      if (iret /= 0) then
        print*,VarName," not found in file-Assigned missing values"
        RLWTOA=SPVAL
      else
        pos=pos+(jsta_2l-1)*4*im
	n=im*(jend_2u-jsta_2l+1)
        call fetch_data(iunit, r, VarName, pos, n, rlwtoa, ierr)
        if (ierr /= 0) then
          print*,"Error reading ", VarName,"Assigned missing values"
          RLWTOA=SPVAL
        end if
      end if
      write(0,*)' after RLWTOA'

      VarName='ALWIN'
      call io_int_loc(VarName, r, pos, n, iret)
      if (iret /= 0) then
        print*,VarName," not found in file-Assigned missing values"
        ALWIN=SPVAL
      else
        pos=pos+(jsta_2l-1)*4*im
	n=im*(jend_2u-jsta_2l+1)
        call fetch_data(iunit, r, VarName, pos, n, alwin, ierr)
        if (ierr /= 0) then
          print*,"Error reading ", VarName,"Assigned missing values"
          ALWIN=SPVAL
        end if
      end if
      write(0,*)' after ALWIN'
      
      VarName='ALWOUT'
      call io_int_loc(VarName, r, pos, n, iret)
      if (iret /= 0) then
        print*,VarName," not found in file-Assigned missing values"
        ALWOUT=SPVAL
      else
        pos=pos+(jsta_2l-1)*4*im
	n=im*(jend_2u-jsta_2l+1)
        call fetch_data(iunit, r, VarName, pos, n, alwout, ierr)
        if (ierr /= 0) then
          print*,"Error reading ", VarName,"Assigned missing values"
          ALWOUT=SPVAL
        end if
      end if

      VarName='ALWTOA'
      call io_int_loc(VarName, r, pos, n, iret)
      if (iret /= 0) then
        print*,VarName," not found in file-Assigned missing values"
        ALWTOA=SPVAL
      else
        pos=pos+(jsta_2l-1)*4*im
	n=im*(jend_2u-jsta_2l+1)
        call fetch_data(iunit, r, VarName, pos, n, alwtoa, ierr)
        if (ierr /= 0) then
          print*,"Error reading ", VarName,"Assigned missing values"
          ALWTOA=SPVAL
        end if
      end if

      VarName='RSWIN'
      call io_int_loc(VarName, r, pos, n, iret)
      if (iret /= 0) then
        print*,VarName," not found in file-Assigned missing values"
        RSWIN=SPVAL
      else
        pos=pos+(jsta_2l-1)*4*im
	n=im*(jend_2u-jsta_2l+1)
        call fetch_data(iunit, r, VarName, pos, n, rswin, ierr)
        if (ierr /= 0) then
          print*,"Error reading ", VarName,"Assigned missing values"
          RSWIN=SPVAL
        end if
      end if
      
      VarName='RSWINC'
      call io_int_loc(VarName, r, pos, n, iret)
      if (iret /= 0) then
        print*,VarName," not found in file-Assigned missing values"
        RSWINC=SPVAL
      else
        pos=pos+(jsta_2l-1)*4*im
	n=im*(jend_2u-jsta_2l+1)
        call fetch_data(iunit, r, VarName, pos, n, rswinc, ierr)
        if (ierr /= 0) then
          print*,"Error reading ", VarName,"Assigned missing values"
          RSWINC=SPVAL
        end if
      end if
      
       print*,'max RSWINC= ',maxval(RSWINC)

      VarName='RSWOUT'
      call io_int_loc(VarName, r, pos, n, iret)
      if (iret /= 0) then
        print*,VarName," not found in file-Assigned missing values"
        RSWOUT=SPVAL
      else
        pos=pos+(jsta_2l-1)*4*im
	n=im*(jend_2u-jsta_2l+1)
        call fetch_data(iunit, r, VarName, pos, n, rswout, ierr)
        if (ierr /= 0) then
          print*,"Error reading ", VarName,"Assigned missing values"
          RSWOUT=SPVAL
        end if
      end if

      VarName='ASWIN'
      call io_int_loc(VarName, r, pos, n, iret)
      if (iret /= 0) then
        print*,VarName," not found in file-Assigned missing values"
        ASWIN=SPVAL
      else
        pos=pos+(jsta_2l-1)*4*im
	n=im*(jend_2u-jsta_2l+1)
        call fetch_data(iunit, r, VarName, pos, n, aswin, ierr)
        if (ierr /= 0) then
          print*,"Error reading ", VarName,"Assigned missing values"
          ASWIN=SPVAL
        end if
      end if
      
      VarName='ASWOUT'
      call io_int_loc(VarName, r, pos, n, iret)
      if (iret /= 0) then
        print*,VarName," not found in file-Assigned missing values"
        ASWOUT=SPVAL
      else
        pos=pos+(jsta_2l-1)*4*im
	n=im*(jend_2u-jsta_2l+1)
        call fetch_data(iunit, r, VarName, pos, n, aswout, ierr)
        if (ierr /= 0) then
          print*,"Error reading ", VarName,"Assigned missing values"
          ASWOUT=SPVAL
        end if
      end if

      VarName='ASWTOA'
      call io_int_loc(VarName, r, pos, n, iret)
      if (iret /= 0) then
        print*,VarName," not found in file-Assigned missing values"
        ASWTOA=SPVAL
      else
        pos=pos+(jsta_2l-1)*4*im
	n=im*(jend_2u-jsta_2l+1)
        call fetch_data(iunit, r, VarName, pos, n, aswtoa, ierr)
        if (ierr /= 0) then
          print*,"Error reading ", VarName,"Assigned missing values"
          ASWTOA=SPVAL
        end if
      end if
      write(0,*)' after ASWTOA'

      VarName='SFCSHX'
      call io_int_loc(VarName, r, pos, n, iret)
      if (iret /= 0) then
        print*,VarName," not found in file-Assigned missing values"
        SFCSHX=SPVAL
      else
        pos=pos+(jsta_2l-1)*4*im
	n=im*(jend_2u-jsta_2l+1)
        call fetch_data(iunit, r, VarName, pos, n, sfcshx, ierr)
        if (ierr /= 0) then
          print*,"Error reading ", VarName,"Assigned missing values"
          SFCSHX=SPVAL
        end if
      end if
      
      VarName='SFCLHX'
      call io_int_loc(VarName, r, pos, n, iret)
      if (iret /= 0) then
        print*,VarName," not found in file-Assigned missing values"
        SFCLHX=SPVAL
      else
        pos=pos+(jsta_2l-1)*4*im
	n=im*(jend_2u-jsta_2l+1)
        call fetch_data(iunit, r, VarName, pos, n, sfclhx, ierr)
        if (ierr /= 0) then
          print*,"Error reading ", VarName,"Assigned missing values"
          SFCLHX=SPVAL
        end if
      end if
      
      VarName='SUBSHX'
      call io_int_loc(VarName, r, pos, n, iret)
      if (iret /= 0) then
        print*,VarName," not found in file-Assigned missing values"
        SUBSHX=SPVAL
      else
        pos=pos+(jsta_2l-1)*4*im
	n=im*(jend_2u-jsta_2l+1)
        call fetch_data(iunit, r, VarName, pos, n, subshx, ierr)
        if (ierr /= 0) then
          print*,"Error reading ", VarName,"Assigned missing values"
          SUBSHX=SPVAL
        end if
      end if

      VarName='SNOPCX'
      call io_int_loc(VarName, r, pos, n, iret)
      if (iret /= 0) then
        print*,VarName," not found in file-Assigned missing values"
        SNOPCX=SPVAL
      else
        pos=pos+(jsta_2l-1)*4*im
	n=im*(jend_2u-jsta_2l+1)
        call fetch_data(iunit, r, VarName, pos, n, snopcx, ierr)
        if (ierr /= 0) then
          print*,"Error reading ", VarName,"Assigned missing values"
          SNOPCX=SPVAL
        end if
      end if
      write(0,*)' after SNOPCX'
	
      VarName='SFCUVX'
      call io_int_loc(VarName, r, pos, n, iret)
      if (iret /= 0) then
        print*,VarName," not found in file-Assigned missing values"
        SFCUVX=SPVAL
      else
        pos=pos+(jsta_2l-1)*4*im
	n=im*(jend_2u-jsta_2l+1)
        call fetch_data(iunit, r, VarName, pos, n, sfcuvx, ierr)
        if (ierr /= 0) then
          print*,"Error reading ", VarName,"Assigned missing values"
          SFCUVX=SPVAL
        end if
      end if

      VarName='POTEVP'
      call io_int_loc(VarName, r, pos, n, iret)
      if (iret /= 0) then
        print*,VarName," not found in file-Assigned missing values"
        POTEVP=SPVAL
      else
        pos=pos+(jsta_2l-1)*4*im
	n=im*(jend_2u-jsta_2l+1)
        call fetch_data(iunit, r, VarName, pos, n, potevp, ierr)
        if (ierr /= 0) then
          print*,"Error reading ", VarName,"Assigned missing values"
          POTEVP=SPVAL
        end if
      end if
      write(0,*)' after POTEVP'

      varname='RLWTT'
      call io_int_loc(VarName, r, pos, n, iret)
      if (iret /= 0) then
        print*,VarName," not found in file-Assigned missing values"
        RLWTT=SPVAL
      else
	n=im*jm*lm
        call fetch_data(iunit, r, VarName, pos, n, buf3d, ierr)
        if (ierr /= 0) then
          print*,"Error reading ", VarName,"Assigned missing values"
          RLWTT=SPVAL
        else
	  do l = 1, lm
	   ll=lm-l+1
           do j = jsta_2l, jend_2u
            do i = 1, im
             RLWTT( i, j, l ) = buf3d ( i, j, ll )
	     if(i.eq.im/2.and.j.eq.(jsta+jend)/2)print*,'sample RLWTT= ', &
                  i,j,l,RLWTT( i, j, l )	     
            end do
           end do
          end do 
	end if 
      end if
      write(0,*)' after RLWTT'

      varname='RSWTT'
      call io_int_loc(VarName, r, pos, n, iret)
      if (iret /= 0) then
        print*,VarName," not found in file-Assigned missing values"
        RSWTT=SPVAL
      else
	n=im*jm*lm
        call fetch_data(iunit, r, VarName, pos, n, buf3d, ierr)
        if (ierr /= 0) then
          print*,"Error reading ", VarName,"Assigned missing values"
          RSWTT=SPVAL
        else
	  do l = 1, lm
	   ll=lm-l+1
           do j = jsta_2l, jend_2u
            do i = 1, im
             RSWTT( i, j, l ) = buf3d ( i, j, ll )
	     if(i.eq.im/2.and.j.eq.(jsta+jend)/2)print*,'sample RSWTT= ', &
                  i,j,l,RSWTT( i, j, l )
             ttnd ( i, j, l ) = rswtt(i,j,l) + rlwtt(i,j,l)	     
            end do
           end do
          end do 
	end if 
      end if
      write(0,*)' after RSWTT'

      varname='TCUCN'
      call io_int_loc(VarName, r, pos, n, iret)
      if (iret /= 0) then
        print*,VarName," not found in file-Assigned missing values"
        TCUCN=SPVAL
      else
	n=im*jm*lm
        call fetch_data(iunit, r, VarName, pos, n, buf3d, ierr)
        if (ierr /= 0) then
          print*,"Error reading ", VarName,"Assigned missing values"
          TCUCN=SPVAL
        else
	  do l = 1, lm
	   ll=lm-l+1
           do j = jsta_2l, jend_2u
            do i = 1, im
             TCUCN( i, j, l ) = buf3d ( i, j, ll )
	     if(i.eq.im/2.and.j.eq.(jsta+jend)/2)print*,'sample TCUCN= ', &
                  i,j,l,TCUCN( i, j, l )	 
             if(l.eq.lm.and.ABS(TCUCN( i, j, l )).gt.1.0e-4)              &
          print*,'nonzero TCUCN',i,j,l,TCUCN( i, j, l )    
            end do
           end do
          end do 
	end if 
      end if
      write(0,*)' after TCUCN'
	
      varname='TRAIN'
      call io_int_loc(VarName, r, pos, n, iret)
      if (iret /= 0) then
        print*,VarName," not found in file-Assigned missing values"
        TRAIN=SPVAL
      else
	n=im*jm*lm
        call fetch_data(iunit, r, VarName, pos, n, buf3d, ierr)
        if (ierr /= 0) then
          print*,"Error reading ", VarName,"Assigned missing values"
          TRAIN=SPVAL
        else
	  do l = 1, lm
	   ll=lm-l+1
           do j = jsta_2l, jend_2u
            do i = 1, im
             TRAIN( i, j, l ) = buf3d ( i, j, ll )
	     if(i.eq.im/2.and.j.eq.(jsta+jend)/2)print*,'sample TRAIN= ',  &
                  i,j,l,TRAIN( i, j, l )	     
            end do
           end do
          end do 
	end if 
      end if
      write(0,*)' after TRAIN'

      VarName='NCFRCV'
      call io_int_loc(VarName, r, pos, n, iret)
      if (iret /= 0) then
        print*,VarName," not found in file-Assigned missing values"
        NCFRCV=SPVAL
      else
        pos=pos+(jsta_2l-1)*4*im
	n=im*(jend_2u-jsta_2l+1)
        call fetch_data(iunit, r, VarName, pos, n, ibuf, ierr)
        if (ierr /= 0) then
          print*,"Error reading ", VarName,"Assigned missing values"
          NCFRCV=SPVAL
        else
          do j = jsta_2l, jend_2u
           do i = 1, im
             NCFRCV(I,J)=FLOAT(ibuf(I,J))
           enddo
          enddo
        end if
      end if
      write(0,*)' after NCFRCV'

      VarName='NCFRST'
      call io_int_loc(VarName, r, pos, n, iret)
      if (iret /= 0) then
        print*,VarName," not found in file-Assigned missing values"
        NCFRST=SPVAL
      else
        pos=pos+(jsta_2l-1)*4*im
	n=im*(jend_2u-jsta_2l+1)
        call fetch_data(iunit, r, VarName, pos, n, ibuf, ierr)
        if (ierr /= 0) then
          print*,"Error reading ", VarName,"Assigned missing values"
          NCFRST=SPVAL
        else
          do j = jsta_2l, jend_2u
           do i = 1, im
             NCFRST(I,J)=FLOAT(IBUF(I,J))
           enddo
          enddo
        end if
      end if
      
! set default to not empty buket
      NSRFC=0
      NRDLW=0
      NRDSW=0
      NHEAT=0
      NCLOD=0
      NPREC=0

      VarName='NPHS0'
      call io_int_loc(VarName, r, pos, n, iret)
      if (iret /= 0) then
        print*,VarName," not found in file-Assigned missing values"
        NPHS=SPVAL
      else
        n = 1
        call fetch_data(iunit, r, VarName, pos, n, NPHS, ierr)
        if (ierr /= 0) then
          print*,"Error reading ", VarName,"Assigned missing values"
          NPHS=NINT(SPVAL)
	end if  
      end if
      write(6,*) 'NPHS= ', NPHS

      VarName='NPREC'
      call io_int_loc(VarName, r, pos, n, iret)
      if (iret /= 0) then
        print*,VarName," not found in file-Assigned missing values"
        NPREC=NINT(SPVAL)
      else
        n = 1
        call fetch_data(iunit, r, VarName, pos, n, NPREC, ierr)
        if (ierr /= 0) then
          print*,"Error reading ", VarName,"Assigned missing values"
          NPREC=NINT(SPVAL)
	end if  
      end if
      write(6,*) 'NPREC= ', NPREC

      VarName='NCLOD'
      call io_int_loc(VarName, r, pos, n, iret)
      if (iret /= 0) then
        print*,VarName," not found in file-Assigned missing values"
        NCLOD=SPVAL
      else
        n = 1
        call fetch_data(iunit, r, VarName, pos, n, NCLOD, ierr)
        if (ierr /= 0) then
          print*,"Error reading ", VarName,"Assigned missing values"
          NCLOD=SPVAL
        end if
      end if
      write(6,*) 'NCLOD= ', NCLOD
      
      VarName='NHEAT'
      call io_int_loc(VarName, r, pos, n, iret)
      if (iret /= 0) then
        print*,VarName," not found in file-Assigned missing values"
        NHEAT=SPVAL
      else
        n = 1
        call fetch_data(iunit, r, VarName, pos, n, NHEAT, ierr)
        if (ierr /= 0) then
          print*,"Error reading ", VarName,"Assigned missing values"
          NHEAT=SPVAL
        end if
      end if
      write(6,*) 'NHEAT= ', NHEAT      

      VarName='NRDLW'
      call io_int_loc(VarName, r, pos, n, iret)
      if (iret /= 0) then
        print*,VarName," not found in file-Assigned missing values"
        NRDLW=SPVAL
      else
        n = 1
        call fetch_data(iunit, r, VarName, pos, n, NRDLW, ierr)
        if (ierr /= 0) then
          print*,"Error reading ", VarName,"Assigned missing values"
          NRDLW=SPVAL
        end if
      end if
      write(6,*) 'NRDLW= ', NRDLW

      VarName='NRDSW'
      call io_int_loc(VarName, r, pos, n, iret)
      if (iret /= 0) then
        print*,VarName," not found in file-Assigned missing values"
        NRDSW=SPVAL
      else
        n = 1
        call fetch_data(iunit, r, VarName, pos, n, NRDSW, ierr)
        if (ierr /= 0) then
          print*,"Error reading ", VarName,"Assigned missing values"
          NRDSW=SPVAL
        end if
      end if
	write(6,*) 'NRDSW= ', NRDSW

      VarName='NSRFC'
      call io_int_loc(VarName, r, pos, n, iret)
      if (iret /= 0) then
        print*,VarName," not found in file-Assigned missing values"
        NSRFC=SPVAL
      else
        n = 1
        call fetch_data(iunit, r, VarName, pos, n, NSRFC, ierr)
        if (ierr /= 0) then
          print*,"Error reading ", VarName,"Assigned missing values"
          NSRFC=SPVAL
        end if
      end if
	write(6,*) 'NSRFC= ', NSRFC

      VarName='AVRAIN'
      call io_int_loc(VarName, r, pos, n, iret)
      if (iret /= 0) then
        print*,VarName," not found in file-Assigned missing values"
        AVRAIN=SPVAL
      else
        n = 1
        call fetch_data(iunit, r, VarName, pos, n, AVRAIN, ierr)
        if (ierr /= 0) then
          print*,"Error reading ", VarName,"Assigned missing values"
          AVRAIN=SPVAL
        end if
      end if
      write(6,*) 'AVRAIN= ', AVRAIN
      write(0,*)' after AVRAIN'

      VarName='AVCNVC'
      call io_int_loc(VarName, r, pos, n, iret)
      if (iret /= 0) then
        print*,VarName," not found in file-Assigned missing values"
        AVCNVC=SPVAL
      else
        n = 1
        call fetch_data(iunit, r, VarName, pos, n, AVCNVC, ierr)
        if (ierr /= 0) then
          print*,"Error reading ", VarName,"Assigned missing values"
          AVCNVC=SPVAL
        end if
      end if
      write(6,*) 'AVCNVC= ', AVCNVC

      VarName='ARDLW'
      call io_int_loc(VarName, r, pos, n, iret)
      if (iret /= 0) then
        print*,VarName," not found in file-Assigned missing values"
        ARDLW=SPVAL
      else
        n = 1
        call fetch_data(iunit, r, VarName, pos, n, ARDLW, ierr)
        if (ierr /= 0) then
          print*,"Error reading ", VarName,"Assigned missing values"
          ARDLW=SPVAL
        end if
      end if
      write(6,*) 'ARDLW= ', ARDLW

      VarName='ARDSW'
      call io_int_loc(VarName, r, pos, n, iret)
      if (iret /= 0) then
        print*,VarName," not found in file-Assigned missing values"
        ARDSW=SPVAL
      else
        n = 1
        call fetch_data(iunit, r, VarName, pos, n, ARDSW, ierr)
        if (ierr /= 0) then
          print*,"Error reading ", VarName,"Assigned missing values"
          ARDSW=SPVAL
        end if
      end if
	write(6,*) 'ARDSW= ', ARDSW
	
      VarName='ASRFC'
      call io_int_loc(VarName, r, pos, n, iret)
      if (iret /= 0) then
        print*,VarName," not found in file-Assigned missing values"
        ASRFC=SPVAL
      else
        n = 1
        call fetch_data(iunit, r, VarName, pos, n, ASRFC, ierr)
        if (ierr /= 0) then
          print*,"Error reading ", VarName,"Assigned missing values"
          ASRFC=SPVAL
        end if
      end if
	write(6,*) 'ASRFC= ', ASRFC	

      VarName='APHTIM'
      call io_int_loc(VarName, r, pos, n, iret)
      if (iret /= 0) then
        print*,VarName," not found in file-Assigned missing values"
        APHTIM=SPVAL
      else
        n = 1
        call fetch_data(iunit, r, VarName, pos, n, APHTIM, ierr)
        if (ierr /= 0) then
          print*,"Error reading ", VarName,"Assigned missing values"
          APHTIM=SPVAL
        end if
      end if

! reading 10 m wind
      VarName='U10'
      call io_int_loc(VarName, r, pos, n, iret)
      if (iret /= 0) then
        print*,VarName," not found in file-Assigned missing values"
        U10=SPVAL
      else
        pos=pos+(jsta_2l-1)*4*im
	n=im*(jend_2u-jsta_2l+1)
        call fetch_data(iunit, r, VarName, pos, n, u10, ierr)
        if (ierr /= 0) then
          print*,"Error reading ", VarName,"Assigned missing values"
          U10=SPVAL
        end if
      end if
      if(jj.ge.jsta.and.jj.le.jend)                                     &
               print*,'U10 at ',ii,jj,' = ',U10(ii,jj)
      write(0,*)' after U10'

      VarName='V10'
      call io_int_loc(VarName, r, pos, n, iret)
      if (iret /= 0) then
        print*,VarName," not found in file-Assigned missing values"
        V10=SPVAL
      else
        pos=pos+(jsta_2l-1)*4*im
	n=im*(jend_2u-jsta_2l+1)
        call fetch_data(iunit, r, VarName, pos, n, v10, ierr)
        if (ierr /= 0) then
          print*,"Error reading ", VarName,"Assigned missing values"
          V10=SPVAL
        end if
      end if
      if(jj.ge.jsta.and.jj.le.jend)                                     &
           print*,'V10 at ',ii,jj,' = ',V10(ii,jj)
!
!
! reading SMSTAV
      VarName='SMSTAV'
      call io_int_loc(VarName, r, pos, n, iret)
      if (iret /= 0) then
        print*,VarName," not found in file-Assigned missing values"
        SMSTAV=SPVAL
      else
        pos=pos+(jsta_2l-1)*4*im
	n=im*(jend_2u-jsta_2l+1)
        call fetch_data(iunit, r, VarName, pos, n, smstav, ierr)
        if (ierr /= 0) then
          print*,"Error reading ", VarName,"Assigned missing values"
          SMSTAV=SPVAL
        end if
      end if

      VarName='SMSTOT'
      call io_int_loc(VarName, r, pos, n, iret)
      if (iret /= 0) then
        print*,VarName," not found in file-Assigned missing values"
        SMSTOT=SPVAL
      else
        pos=pos+(jsta_2l-1)*4*im
	n=im*(jend_2u-jsta_2l+1)
        call fetch_data(iunit, r, VarName, pos, n, smstot, ierr)
        if (ierr /= 0) then
          print*,"Error reading ", VarName,"Assigned missing values"
          SMSTOT=SPVAL
        end if
      end if
! reading VEGETATION TYPE 
      VarName='IVGTYP'
      call io_int_loc(VarName, r, pos, n, iret)
      if (iret /= 0) then
        print*,VarName," not found in file-Assigned missing values"
        IVGTYP=NINT(SPVAL)
      else
        pos=pos+(jsta_2l-1)*4*im
	n=im*(jend_2u-jsta_2l+1)
        call fetch_data(iunit, r, VarName, pos, n, ivgtyp, ierr)
        if (ierr /= 0) then
          print*,"Error reading ", VarName,"Assigned missing values"
          IVGTYP=NINT(SPVAL)
        end if
      end if	

      VarName='ISLTYP' 
      call io_int_loc(VarName, r, pos, n, iret)
      if (iret /= 0) then
        print*,VarName," not found in file-Assigned missing values"
        ISLTYP=NINT(SPVAL)
      else
        pos=pos+(jsta_2l-1)*4*im
	n=im*(jend_2u-jsta_2l+1)
        call fetch_data(iunit, r, VarName, pos, n, isltyp, ierr)
        if (ierr /= 0) then
          print*,"Error reading ", VarName,"Assigned missing values"
          ISLTYP=NINT(SPVAL)
        end if
      end if

      VarName='SFCEVP'
      call io_int_loc(VarName, r, pos, n, iret)
      if (iret /= 0) then
        print*,VarName," not found in file-Assigned missing values"
        SFCEVP=SPVAL
      else
        pos=pos+(jsta_2l-1)*4*im
	n=im*(jend_2u-jsta_2l+1)
        call fetch_data(iunit, r, VarName, pos, n, sfcevp, ierr)
        if (ierr /= 0) then
          print*,"Error reading ", VarName,"Assigned missing values"
          SFCEVP=SPVAL
        end if
      end if

      VarName='SFCEXC'
      call io_int_loc(VarName, r, pos, n, iret)
      if (iret /= 0) then
        print*,VarName," not found in file-Assigned missing values"
        SFCEXC=SPVAL
      else
        pos=pos+(jsta_2l-1)*4*im
	n=im*(jend_2u-jsta_2l+1)
        call fetch_data(iunit, r, VarName, pos, n, sfcexc, ierr)
        if (ierr /= 0) then
          print*,"Error reading ", VarName,"Assigned missing values"
          SFCEXC=SPVAL
        end if
      end if

      VarName='ACSNOW'
      call io_int_loc(VarName, r, pos, n, iret)
      if (iret /= 0) then
        print*,VarName," not found in file-Assigned missing values"
        ACSNOW=SPVAL
      else
        pos=pos+(jsta_2l-1)*4*im
	n=im*(jend_2u-jsta_2l+1)
        call fetch_data(iunit, r, VarName, pos, n, acsnow, ierr)
        if (ierr /= 0) then
          print*,"Error reading ", VarName,"Assigned missing values"
          ACSNOW=SPVAL
        end if
      end if
       
      VarName='ACSNOM'
      call io_int_loc(VarName, r, pos, n, iret)
      if (iret /= 0) then
        print*,VarName," not found in file-Assigned missing values"
        ACSNOM=SPVAL
      else
        pos=pos+(jsta_2l-1)*4*im
	n=im*(jend_2u-jsta_2l+1)
        call fetch_data(iunit, r, VarName, pos, n, acsnom, ierr)
        if (ierr /= 0) then
          print*,"Error reading ", VarName,"Assigned missing values"
          ACSNOM=SPVAL
        end if
      end if

      VarName='SST'
      call io_int_loc(VarName, r, pos, n, iret)
      if (iret /= 0) then
        print*,VarName," not found in file-Assigned missing values"
        SST=SPVAL
      else
        pos=pos+(jsta_2l-1)*4*im
	n=im*(jend_2u-jsta_2l+1)
        call fetch_data(iunit, r, VarName, pos, n, sst, ierr)
        if (ierr /= 0) then
          print*,"Error reading ", VarName,"Assigned missing values"
          SST=SPVAL
        end if
      end if
      if(jj.ge.jsta.and.jj.le.jend)                                      &
            print*,'SST at ',ii,jj,' = ',sst(ii,jj)      
      write(0,*)' after SST'

! ADDED TAUX AND TAUY in POST --------------- zhan's doing
      VarName='TAUX'
      call io_int_loc(VarName, r, pos, n, iret)
      if (iret /= 0) then
        print*,VarName," not found in file-Assigned missing values"
        MDLTAUX=SPVAL
      else
        pos=pos+(jsta_2l-1)*4*im
        n=im*(jend_2u-jsta_2l+1)
        call fetch_data(iunit, r, VarName, pos, n, mdltaux, ierr)
        if (ierr /= 0) then
          print*,"Error reading ", VarName,"Assigned missing values"
          MDLTAUX=SPVAL
        end if
      end if
      if(jj.ge.jsta.and.jj.le.jend)                &
        print*,'MDLTAUX at ',ii,jj,' = ',mdltaux(ii,jj)
      write(0,*)' after MDLTAUX'

      VarName='TAUY'
      call io_int_loc(VarName, r, pos, n, iret)
      if (iret /= 0) then
        print*,VarName," not found in file-Assigned missing values"
        MDLTAUY=SPVAL
      else
        pos=pos+(jsta_2l-1)*4*im
        n=im*(jend_2u-jsta_2l+1)
        call fetch_data(iunit, r, VarName, pos, n, mdltauy, ierr)
        if (ierr /= 0) then
          print*,"Error reading ", VarName,"Assigned missing values"
          MDLTAUY=SPVAL
        end if
      end if
      if(jj.ge.jsta.and.jj.le.jend)                 &
        print*,'MDLTAUY at ',ii,jj,' = ',mdltauy(ii,jj)
      write(0,*)' after MDLTAUY'
! zhang's dong ends

      VarName='EL_PBL'
      call io_int_loc(VarName, r, pos, n, iret)
      if (iret /= 0) then
        print*,VarName," not found in file-Assigned missing values"
        EL_PBL=SPVAL
      else
	n=im*jm*lm
        call fetch_data(iunit, r, VarName, pos, n, buf3dx, ierr)
        if (ierr /= 0) then
          print*,"Error reading ", VarName,"Assigned missing values"
          EL_PBL=SPVAL
        else
	  do l = 1, lm
	   ll=lm-l+1
           do j = jsta_2l, jend_2u
            do i = 1, im
             EL_PBL( i, j, l ) = buf3dx ( i, j ,ll)
	     if(i.eq.im/2.and.j.eq.(jsta+jend)/2)print*,'sample EL= ', &
                  i,j,l,EL_PBL( i, j, l )	     
            end do
           end do
          end do 
	end if 
      end if
      write(0,*)' after EL_PBL'

      VarName='EXCH_H'
      call io_int_loc(VarName, r, pos, n, iret)
      if (iret /= 0) then
        print*,VarName," not found in file-Assigned missing values"
        EXCH_H=SPVAL
      else
	n=im*jm*lm
        call fetch_data(iunit, r, VarName, pos, n, buf3dx, ierr)
        if (ierr /= 0) then
          print*,"Error reading ", VarName,"Assigned missing values"
          EXCH_H=SPVAL
        else
	  do l = 1, lm
	   ll=lm-l+1
           do j = jsta_2l, jend_2u
            do i = 1, im
             EXCH_H( i, j, l ) = buf3dx ( i, j, ll )
	     if(i.eq.im/2.and.j.eq.(jsta+jend)/2)print*,'sample EXCH= ', &
                  i,j,l,EXCH_H( i, j, l )	     
            end do
           end do
          end do 
	end if 
      end if
      write(0,*)' after EXCH_H'

      VarName='THZ0'
      call io_int_loc(VarName, r, pos, n, iret)
      if (iret /= 0) then
        print*,VarName," not found in file-Assigned missing values"
        THZ0=SPVAL
      else
        pos=pos+(jsta_2l-1)*4*im
	n=im*(jend_2u-jsta_2l+1)
        call fetch_data(iunit, r, VarName, pos, n, thz0, ierr)
        if (ierr /= 0) then
          print*,"Error reading ", VarName,"Assigned missing values"
          THZ0=SPVAL
        end if
      end if
      print*,'THZ0 at ',ii,jj,' = ',THZ0(ii,jj)

      VarName='QZ0'
      call io_int_loc(VarName, r, pos, n, iret)
      if (iret /= 0) then
        print*,VarName," not found in file-Assigned missing values"
        QZ0=SPVAL
      else
        pos=pos+(jsta_2l-1)*4*im
	n=im*(jend_2u-jsta_2l+1)
        call fetch_data(iunit, r, VarName, pos, n, qz0, ierr)
        if (ierr /= 0) then
          print*,"Error reading ", VarName,"Assigned missing values"
          QZ0=SPVAL
        end if
      end if
      print*,'QZ0 at ',ii,jj,' = ',QZ0(ii,jj)

      VarName='UZ0'
      call io_int_loc(VarName, r, pos, n, iret)
      if (iret /= 0) then
        print*,VarName," not found in file-Assigned missing values"
        UZ0=SPVAL
      else
        pos=pos+(jsta_2l-1)*4*im
	n=im*(jend_2u-jsta_2l+1)
        call fetch_data(iunit, r, VarName, pos, n, uz0, ierr)
        if (ierr /= 0) then
          print*,"Error reading ", VarName,"Assigned missing values"
          UZ0=SPVAL
	end if  
      end if
      if(jj.ge.jsta.and.jj.le.jend)                                     &
           print*,'UZ0 at ',ii,jj,' = ',UZ0(ii,jj)

      VarName='VZ0'
      call io_int_loc(VarName, r, pos, n, iret)
      if (iret /= 0) then
        print*,VarName," not found in file-Assigned missing values"
        VZ0=SPVAL
      else
        pos=pos+(jsta_2l-1)*4*im
	n=im*(jend_2u-jsta_2l+1)
        call fetch_data(iunit, r, VarName, pos, n, vz0, ierr)
        if (ierr /= 0) then
          print*,"Error reading ", VarName,"Assigned missing values"
          VZ0=SPVAL
        end if
      end if
      if(jj.ge.jsta.and.jj.le.jend) print*,'VZ0 at ',ii,jj,'=',VZ0(ii,jj)


!
! Very confusing story ...
!
! Retrieve htop and hbot => They are named CNVTOP, CNVBOT in the model and
! with HBOTS,HTOPS (shallow conv) and HBOTD,HTOPD (deep conv) represent
! the 3 sets of convective cloud base/top arrays tied to the frequency
! that history files are written.
!
! IN THE *MODEL*, arrays HBOT,HTOP are similar to CNVTOP,CNVBOT but are
! used in radiation and are tied to the frequency of radiation updates.
!
! For historical reasons model arrays CNVTOP,CNVBOT are renamed HBOT,HTOP
! and manipulated throughout the post. 

! retrieve htop and hbot
!      VarName='HTOP'
      VarName='CNVTOP'
      call io_int_loc(VarName, r, pos, n, iret)
      if (iret /= 0) then
        print*,VarName," not found in file-Assigned missing values"
        HTOP=SPVAL
      else
        pos=pos+(jsta_2l-1)*4*im
	n=im*(jend_2u-jsta_2l+1)
        call fetch_data(iunit, r, VarName, pos, n, buf, ierr)
        if (ierr /= 0) then
          print*,"Error reading ", VarName,"Assigned missing values"
          HTOP=SPVAL
        else
          do j = jsta_2l, jend_2u
           do i = 1, im
             HTOP ( i, j ) = float(LM)-buf(i,j)+1.0
             HTOP ( i, j ) = max(1.0,min(HTOP(I,J),float(LM)))
           enddo
          enddo
        end if
      end if
       print*,'maxval HTOP: ', maxval(HTOP)
      write(0,*)' after HTOP'

!      VarName='HBOT'
      VarName='CNVBOT'
      call io_int_loc(VarName, r, pos, n, iret)
      if (iret /= 0) then
        print*,VarName," not found in file-Assigned missing values"
        HBOT=SPVAL
      else
        pos=pos+(jsta_2l-1)*4*im
	n=im*(jend_2u-jsta_2l+1)
        call fetch_data(iunit, r, VarName, pos, n, buf, ierr)
        if (ierr /= 0) then
          print*,"Error reading ", VarName,"Assigned missing values"
          HBOT=SPVAL
        else
          do j = jsta_2l, jend_2u
           do i = 1, im
             HBOT ( i, j ) = float(LM)-buf(i,j)+1.0
             HBOT ( i, j ) = max(1.0,min(HBOT(I,J),float(LM)))
           enddo
          enddo
        end if
      end if      
       print*,'maxval HBOT: ', maxval(HBOT)
      write(0,*)' after HBOT'

      VarName='HTOPD'
      call io_int_loc(VarName, r, pos, n, iret)
      if (iret /= 0) then
        print*,VarName," not found in file-Assigned missing values"
        HTOPD=SPVAL
      else
        pos=pos+(jsta_2l-1)*4*im
	n=im*(jend_2u-jsta_2l+1)
        call fetch_data(iunit, r, VarName, pos, n, buf, ierr)
        if (ierr /= 0) then
          print*,"Error reading ", VarName,"Assigned missing values"
          HTOPD=SPVAL
        else
          do j = jsta_2l, jend_2u
           do i = 1, im
             HTOPD ( i, j ) = float(LM)-buf(i,j)+1.0
           enddo
          enddo
        end if
      end if
       print*,'maxval HTOPD: ', maxval(HTOPD)

      VarName='HBOTD'
      call io_int_loc(VarName, r, pos, n, iret)
      if (iret /= 0) then
        print*,VarName," not found in file-Assigned missing values"
        HBOTD=SPVAL
      else
        pos=pos+(jsta_2l-1)*4*im
	n=im*(jend_2u-jsta_2l+1)
        call fetch_data(iunit, r, VarName, pos, n, buf, ierr)
        if (ierr /= 0) then
          print*,"Error reading ", VarName,"Assigned missing values"
          HBOTD=SPVAL
        else
          do j = jsta_2l, jend_2u
           do i = 1, im
             HBOTD( i, j ) = float(LM)-buf(i,j)+1.0
           enddo
          enddo
        end if
      end if
       print*,'maxval HBOTD: ', maxval(HBOTD)

      VarName='HTOPS'
      call io_int_loc(VarName, r, pos, n, iret)
      if (iret /= 0) then
        print*,VarName," not found in file-Assigned missing values"
        HTOPS=SPVAL
      else
        pos=pos+(jsta_2l-1)*4*im
	n=im*(jend_2u-jsta_2l+1)
        call fetch_data(iunit, r, VarName, pos, n, buf, ierr)
        if (ierr /= 0) then
          print*,"Error reading ", VarName,"Assigned missing values"
          HTOPS=SPVAL
        else
          do j = jsta_2l, jend_2u
           do i = 1, im
             HTOPS( i, j ) = float(LM)-buf(i,j)+1.0
           enddo
          enddo
        end if
      end if
       print*,'maxval HTOPS: ', maxval(HTOPS)
                                                                                 
      VarName='HBOTS'
      call io_int_loc(VarName, r, pos, n, iret)
      if (iret /= 0) then
        print*,VarName," not found in file-Assigned missing values"
        HBOTS=SPVAL
      else
        pos=pos+(jsta_2l-1)*4*im
	n=im*(jend_2u-jsta_2l+1)
        call fetch_data(iunit, r, VarName, pos, n, buf, ierr)
        if (ierr /= 0) then
          print*,"Error reading ", VarName,"Assigned missing values"
          HBOTS=SPVAL
        else
          do j = jsta_2l, jend_2u
           do i = 1, im
             HBOTS ( i, j ) = float(LM)-buf(i,j)+1.0
           enddo
          enddo
        end if
      end if
       print*,'maxval HBOTS: ', maxval(HBOTS)
      write(0,*)' after HBOTS'

      VarName='CUPPT'
      call io_int_loc(VarName, r, pos, n, iret)
      if (iret /= 0) then
        print*,VarName," not found in file-Assigned missing values"
        CUPPT=SPVAL
      else
        pos=pos+(jsta_2l-1)*4*im
	n=im*(jend_2u-jsta_2l+1)
        call fetch_data(iunit, r, VarName, pos, n, cuppt, ierr)
        if (ierr /= 0) then
          print*,"Error reading ", VarName,"Assigned missing values"
          CUPPT=SPVAL
        end if
      end if
       print*,'maxval CUPPT: ', maxval(CUPPT)

      VarName='CPRATE'
      call io_int_loc(VarName, r, pos, n, iret)
      if (iret /= 0) then
        print*,VarName," not found in file-Assigned missing values"
        CPRATE=SPVAL
      else
        pos=pos+(jsta_2l-1)*4*im
	n=im*(jend_2u-jsta_2l+1)
        call fetch_data(iunit, r, VarName, pos, n, cprate, ierr)
        if (ierr /= 0) then
          print*,"Error reading ", VarName,"Assigned missing values"
          CPRATE=SPVAL
        end if
      end if
       print*,'maxval CPRATE: ', maxval(CPRATE)

      VarName='HBM2'
      call io_int_loc(VarName, r, pos, n, iret)
      if (iret /= 0) then
        print*,VarName," not found in file-Assigned missing values"
        HBM2=SPVAL
      else
        pos=pos+(jsta_2l-1)*4*im
	n=im*(jend_2u-jsta_2l+1)
        call fetch_data(iunit, r, VarName, pos, n, hbm2, ierr)
        if (ierr /= 0) then
          print*,"Error reading ", VarName,"Assigned missing values"
          HBM2=SPVAL
        end if
      end if

!!!! DONE GETTING

      do l = 1, lm
       do j = jsta_2l, jend_2u
        do i = 1, im
            IF(ABS(T(I,J,L)).GT.1.0E-3)                                &
              OMGA(I,J,L) = -WH(I,J,L)*PMID(I,J,L)*G/                   &
                       (RD*T(I,J,L)*(1.+D608*Q(I,J,L)))

        end do
       end do
      end do
      write(0,*)' after OMGA'

! pos east
      call collect_loc(gdlat,dummy)
      if(me.eq.0)then
        latstart=nint(dummy(1,1)*1000.)
        latlast=nint(dummy(im,jm)*1000.)
! temporary patch for nmm wrf for moving nest. gopal's doing
! jkw changed if statement as per MP's suggestion
! jkw        if(mod(im,2).ne.0) then
! chuang: test
        icen=(im+1)/2
        jcen=(jm+1)/2
        if(mod(im,2).ne.0)then !per Pyle, jm is always odd
         if(mod(jm+1,4).ne.0)then
          cenlat=nint(dummy(icen,jcen)*1000.)
         else
          cenlat=nint(0.5*(dummy(icen-1,jcen)+dummy(icen,jcen))*1000.)
         end if
        else
         if(mod(jm+1,4).ne.0)then
          cenlat=nint(0.5*(dummy(icen,jcen)+dummy(icen+1,jcen))*1000.)
         else
          cenlat=nint(dummy(icen,jcen)*1000.)
         end if
        end if

!        if(mod(im,2).eq.0) then
!           icen=(im+1)/2
!           jcen=(jm+1)/2
!           cenlat=nint(dummy(icen,jcen)*1000.)
!        else
!           icen=im/2
!           jcen=(jm+1)/2
!           cenlat=nint(0.5*(dummy(icen,jcen)+dummy(icen+1,jcen))*1000.)
!        end if
        
      end if
      write(6,*) 'laststart,latlast,cenlat B calling bcast= ', &
     &    latstart,latlast,cenlat
      call mpi_bcast(latstart,1,MPI_INTEGER,0,mpi_comm_comp,irtn)
      call mpi_bcast(latlast,1,MPI_INTEGER,0,mpi_comm_comp,irtn)
      call mpi_bcast(cenlat,1,MPI_INTEGER,0,mpi_comm_comp,irtn)
      write(6,*) 'laststart,latlast,cenlat A calling bcast= ', &
     &    latstart,latlast,cenlat

      call collect_loc(gdlon,dummy)
      if(me.eq.0)then
        lonstart=nint(dummy(1,1)*1000.)
        lonlast=nint(dummy(im,jm)*1000.)
! temporary patch for nmm wrf for moving nest. gopal's doing
!lrb changed if statement as per MP's suggestion
!lrb        if(mod(im,2).ne.0) then
!Chuang: test
        icen=(im+1)/2
        jcen=(jm+1)/2
        if(mod(im,2).ne.0)then !per Pyle, jm is always odd
         if(mod(jm+1,4).ne.0)then
          cenlon=nint(dummy(icen,jcen)*1000.)
         else
          cenlon=nint(0.5*(dummy(icen-1,jcen)+dummy(icen,jcen))*1000.)
         end if
        else
         if(mod(jm+1,4).ne.0)then
          cenlon=nint(0.5*(dummy(icen,jcen)+dummy(icen+1,jcen))*1000.)
         else
          cenlon=nint(dummy(icen,jcen)*1000.)
         end if
        end if

!        if(mod(im,2).eq.0) then
!           icen=(im+1)/2
!           jcen=(jm+1)/2
!           cenlon=nint(dummy(icen,jcen)*1000.)
!        else
!           icen=im/2
!           jcen=(jm+1)/2
!           cenlon=nint(0.5*(dummy(icen,jcen)+dummy(icen+1,jcen))*1000.)
!        end if
       end if

       write(6,*)'lonstart,lonlast,cenlon B calling bcast= ', &
     &      lonstart,lonlast,cenlon
       call mpi_bcast(lonstart,1,MPI_INTEGER,0,mpi_comm_comp,irtn)
       call mpi_bcast(lonlast,1,MPI_INTEGER,0,mpi_comm_comp,irtn)
       call mpi_bcast(cenlon,1,MPI_INTEGER,0,mpi_comm_comp,irtn)
       write(6,*)'lonstart,lonlast,cenlon A calling bcast= ', &
     &      lonstart,lonlast,cenlon
!
        write(6,*) 'filename in INITPOST=', filename


!MEB not sure how to get these 
       do j = jsta_2l, jend_2u
        do i = 1, im
!            DX ( i, j ) = dxval  !MEB ???
!            DY ( i, j ) = dyval*DTR*ERAD  

!!!!!!!!!!!!!!!!!!!!! DY ????

            DY ( i, j ) =   0.001*ERAD*DYVAL*DTR  ! like A*DPH
        end do
       end do
!MEB not sure how to get these 
      write(0,*)' after DX DY'

! close up shop
!      call ext_int_ioclose ( DataHandle, Status )

! generate look up table for lifted parcel calculations

      THL=210.
      PLQ=70000.

      CALL TABLE(PTBL,TTBL,PT,                                       &
                RDQ,RDTH,RDP,RDTHE,PL,THL,QS0,SQS,STHE,THE0)

      CALL TABLEQ(TTBLQ,RDPQ,RDTHEQ,PLQ,THL,STHEQ,THE0Q)
      write(0,*)' after TABLEQ'


!     
!     
      IF(ME.EQ.0)THEN
        WRITE(6,*)'  SPL (POSTED PRESSURE LEVELS) BELOW: '
        WRITE(6,51) (SPL(L),L=1,LSM)
   50   FORMAT(14(F4.1,1X))
   51   FORMAT(8(F8.1,1X))
      ENDIF
!     
!     COMPUTE DERIVED TIME STEPPING CONSTANTS.
!
!MEB need to get DT
!      DT = 120. !MEB need to get DT
!      NPHS = 4  !MEB need to get physics DT
      DTQ2 = DT * NPHS  !MEB need to get physics DT
      TSPH = 3600./DT   !MEB need to get DT

      TSRFC=float(NSRFC)/TSPH
      IF(NSRFC.EQ.0)TSRFC=float(ifhr)  !in case buket does not get emptied
      TRDLW=float(NRDLW)/TSPH
      IF(NRDLW.EQ.0)TRDLW=float(ifhr)  !in case buket does not get emptied
      TRDSW=float(NRDSW)/TSPH
      IF(NRDSW.EQ.0)TRDSW=float(ifhr)  !in case buket does not get emptied
      THEAT=float(NHEAT)/TSPH
      IF(NHEAT.EQ.0)THEAT=float(ifhr)  !in case buket does not get emptied
      TCLOD=float(NCLOD)/TSPH
      IF(NCLOD.EQ.0)TCLOD=float(ifhr)  !in case buket does not get emptied
      TPREC=float(NPREC)/TSPH
      IF(NPREC.EQ.0)TPREC=float(ifhr)  !in case buket does not get emptied
!       TPREC=float(ifhr)
      print*,'TSRFC TRDLW TRDSW= ',TSRFC, TRDLW, TRDSW
!MEB need to get DT

!how am i going to get this information?
!      NPREC  = INT(TPREC *TSPH+D50)
!      NHEAT  = INT(THEAT *TSPH+D50)
!      NCLOD  = INT(TCLOD *TSPH+D50)
!      NRDSW  = INT(TRDSW *TSPH+D50)
!      NRDLW  = INT(TRDLW *TSPH+D50)
!      NSRFC  = INT(TSRFC *TSPH+D50)
!how am i going to get this information?
!     
!     IF(ME.EQ.0)THEN
!       WRITE(6,*)' '
!       WRITE(6,*)'DERIVED TIME STEPPING CONSTANTS'
!       WRITE(6,*)' NPREC,NHEAT,NSRFC :  ',NPREC,NHEAT,NSRFC
!       WRITE(6,*)' NCLOD,NRDSW,NRDLW :  ',NCLOD,NRDSW,NRDLW
!     ENDIF
!
!     COMPUTE DERIVED MAP OUTPUT CONSTANTS.
      DO L = 1,LSM
         ALSL(L) = ALOG(SPL(L))
      END DO
      write(0,*)' after ALSL'
!
!HC WRITE IGDS OUT FOR WEIGHTMAKER TO READ IN AS KGDSIN
        if(me.eq.0)then
        print*,'writing out igds'
        igdout=110
!        open(igdout,file='griddef.out',form='unformatted'
!     +  ,status='unknown')
        if(maptype .eq. 1)THEN  ! Lambert conformal
          WRITE(igdout)3
          WRITE(6,*)'igd(1)=',3
          WRITE(igdout)im
          WRITE(igdout)jm
          WRITE(igdout)LATSTART
          WRITE(igdout)LONSTART
          WRITE(igdout)8
          WRITE(igdout)CENLON
          WRITE(igdout)DXVAL
          WRITE(igdout)DYVAL
          WRITE(igdout)0
          WRITE(igdout)64
          WRITE(igdout)TRUELAT2
          WRITE(igdout)TRUELAT1
          WRITE(igdout)255
        ELSE IF(MAPTYPE .EQ. 2)THEN  !Polar stereographic
          WRITE(igdout)5
          WRITE(igdout)im
          WRITE(igdout)jm
          WRITE(igdout)LATSTART
          WRITE(igdout)LONSTART
          WRITE(igdout)8
          WRITE(igdout)CENLON
          WRITE(igdout)DXVAL
          WRITE(igdout)DYVAL
          WRITE(igdout)0
          WRITE(igdout)64
          WRITE(igdout)TRUELAT2  !Assume projection at +-90
          WRITE(igdout)TRUELAT1
          WRITE(igdout)255
        ELSE IF(MAPTYPE .EQ. 3)THEN  !Mercator
          WRITE(igdout)1
          WRITE(igdout)im
          WRITE(igdout)jm
          WRITE(igdout)LATSTART
          WRITE(igdout)LONSTART
          WRITE(igdout)8
          WRITE(igdout)latlast
          WRITE(igdout)lonlast
          WRITE(igdout)TRUELAT1
          WRITE(igdout)0
          WRITE(igdout)64
          WRITE(igdout)DXVAL
          WRITE(igdout)DYVAL
          WRITE(igdout)255
        ELSE IF(MAPTYPE.EQ.0 .OR. MAPTYPE.EQ.203)THEN  !A STAGGERED E-GRID
          WRITE(igdout)203
          WRITE(igdout)im
          WRITE(igdout)jm
          WRITE(igdout)LATSTART
          WRITE(igdout)LONSTART
          WRITE(igdout)136
          WRITE(igdout)CENLAT
          WRITE(igdout)CENLON
          WRITE(igdout)DXVAL
          WRITE(igdout)DYVAL
          WRITE(igdout)64
          WRITE(igdout)0
          WRITE(igdout)0
          WRITE(igdout)0
        END IF
        end if
      write(0,*)' after writes'

      call mpi_file_close(iunit,ierr)

      ! Deallocate the local arrays
      deallocate(SLDPTH2)
      deallocate(RINC)
      deallocate(ETA1)
      deallocate(ETA2)
      deallocate(DUMMY)
      deallocate(FI)
      deallocate(ibuf)
      deallocate(buf)
      deallocate(bufsoil)
      deallocate(buf3d)
      deallocate(buf3d2)
      deallocate(buf3dx)

      RETURN
      END<|MERGE_RESOLUTION|>--- conflicted
+++ resolved
@@ -83,40 +83,12 @@
       INTEGER IDATB(3),IDATE(8),JDATE(8)
 !
 !     DECLARE VARIABLES.
-<<<<<<< HEAD
-!     
-      REAL RINC(5)
-      REAL ETA1(LM+1), ETA2(LM+1)
-      REAL DUM1D (LM+1)
-      REAL DUMMY ( IM, JM )
-      REAL DUMMY2 ( IM, JM )
-      REAL FI(IM,JM,2)
-      INTEGER IDUMMY ( IM, JM )
-      REAL DUM3D ( IM, LM, JM )
-      REAL DUM3D2 ( IM, LM+1, JM ),DUMSOIL ( IM, NSOIL, JM )
-
-      character*132, allocatable :: datestr_all(:)
-      character*132, allocatable :: varname_all(:)
-      integer, allocatable       :: domainend_all(:,:)
-      integer, allocatable       :: start_block(:)
-      integer, allocatable       :: end_block(:)
-      integer, allocatable       :: start_byte(:)
-      integer, allocatable       :: end_byte(:) 
-      integer(kind=i_llong), allocatable           :: file_offset(:)
-      integer(kind=i_llong) this_offset
-      integer this_length
-      integer ibuf(im,jsta_2l:jend_2u)
-      real buf(im,jsta_2l:jend_2u),bufsoil(im,nsoil,jsta_2l:jend_2u)   &
-        ,buf3d(im,jm,lm),buf3d2(im,jm,lp1),buf3dx(im,lm,jm)
-=======
 !
       INTEGER, ALLOCATABLE, DIMENSION(:,:)    :: IBUF
       REAL,    ALLOCATABLE, DIMENSION(:)      :: SLDPTH2, RINC, ETA1, ETA2
       REAL,    ALLOCATABLE, DIMENSION(:,:)    :: BUF, DUMMY
       REAL,    ALLOCATABLE, DIMENSION(:,:,:)  :: FI, &
                                                  BUFSOIL, BUF3D, BUF3D2, BUF3DX
-
->>>>>>> a4bffab3
 !jw
       integer ii,jj,js,je,jev,iyear,imn,iday,itmp,ioutcount,istatus,   &
               nsrfc,nrdlw,nrdsw,nheat,nclod,                           &
