SHELL = /bin/sh

################################################################################
# 
#     Makefile for NCEP Post
#
#     Use:
#     make         -  build the executable
#     make clean   -  start with a clean slate
#
#################################################################################
#
# Define the name of the executable
#
TARGET = ncep_post.exe

#
# build configuration determined before compile
include ../../configure.upp

#
# directories for shared resources
<<<<<<< HEAD
INCMOD      = ../../include
LOCALINC    = -I$(INCMOD) -I/d1/tricia/unipost/pgi_huiya/CRTM/src/include
=======
LOCALINC    = -I$(INCMOD) -I$(INCMOD)/upp_crtm
>>>>>>> 6fdc1684
NCDFINC     = -I$(NETCDFPATH)/include
WRFINC      = -I$(WRF_MODS)

<<<<<<< HEAD
LIBDIR      = -L../../lib
UPPLIBS     = -lbacio -lsigio -lsfcio -lsp -lmersenne -lw3 /d1/tricia/unipost/pgi_huiya/CRTM/src/lib/libCRTM.a
=======
LLIBDIR     = -L$(LIBDIR)
UPPLIBS     = -lbacio -lupp_crtm -lsigio -lsfcio -lsp -lmersenne -lw3 $(SERIAL_MPI_LIB)
>>>>>>> 6fdc1684
NCDFLIBS    = -L$(NETCDFPATH)/lib $(NETCDFLIBS)

LIBS        = $(LLIBDIR) $(UPPLIBS) $(WRF_LIB) $(NCDFLIBS)

MODULES     = ../NCEP_modules/kinds_mod.o ../NCEP_modules/constants_mod.o $(WRF_MODS)

#
# Compilation / Link Flag Configuration
EXTRA_CPPFLAGS = -DLINUX
EXTRA_FFLAGS   = -c $(LOCALINC) $(NETCDFINC)
EXTRA_LDFLAGS  = $(LIBS)

# -----------
# Threaded object files
# -----------
OBJS_FT = wrf_io_flags.o getVariable.o getIVariable.o getVariableB.o getIVariableN.o getVariableRSM.o \
          gfsio_module.o nemsio_module.o machine.o physcons.o count_recs_wrf_binary_file.o \
          inventory_wrf_binary_file.o next_buf.o retrieve_index.o ZENSUN.o CLDFRAC_ZHAO.o GFSPOST.o \
          GETGBANDSCATTER.o rsearch.o

# -----------
# Non-threaded object files
# -----------
OBJS_F =	 VRBLS2D_mod.o VRBLS3D_mod.o VRBLS4D_mod.o MASKS_mod.o PMICRPH.o SOIL_mod.o CMASSI.o CTLBLK.o GRIDSPEC.o \
          LOOKUP.o PARAMR.o RHGRD.o RQSTFLD.o cuparm.o params.o svptbl.o BNDLYR.o  BOUND.o  CALCAPE.o \
          CALDWP.o  CALDRG.o CALHEL.o  CALLCL.o  CALMCVG.o CALPOT.o  CALPW.o CALRH.o  CALRCH.o \
          CALRH_GSD.o CALSTRM.o CALTAU.o CALTHTE.o CALVIS.o CALVIS_GSD.o CALVOR.o CALWXT.o \
          CALWXT_RAMER.o CALWXT_BOURG.o CALWXT_REVISED.o CALWXT_EXPLICIT.o CALWXT_DOMINANT.o CLDRAD.o \
          CLMAX.o COLLECT.o  COLLECT_LOC.o DEWPOINT.o FDLVL.o  FGAMMA.o FIXED.o  FRZLVL.o  FRZLVL2.o \
          GET_BITS.o  GRIBIT.o INITPOST.o LFMFLD.o  INITPOST_BIN.o MAPSSLP.o MISCLN.o MIXLEN.o MDL2P.o \
          MDLFLD.o MPI_FIRST.o  MPI_LAST.o NGMFLD.o NGMSLP.o  OTLFT.o OTLIFT.o SLP_new.o SLP_NMM.o \
          EXCH.o PARA_RANGE.o PROCESS.o INITPOST_NMM.o EXCH2.o READCNTRL.o  SCLFLD.o  SERVER.o \
          SETUP_SERVERS.o SMOOTH.o SURFCE.o SPLINE.o  TABLE.o  TABLEQ.o  TRPAUS.o  TTBLEX.o WETBULB.o \
          WRFPOST.o INITPOST_NMM_BIN.o CALMICT.o MICROINIT.o GPVS.o MDL2SIGMA.o ETCALC.o CANRES.o \
          CALGUST.o WETFRZLVL.o SNFRAC.o MDL2AGL.o SNFRAC_GFS.o INITPOST_RSM.o AVIATION.o DEALLOCATE.o \
          INITPOST_NMM_BIN_MPIIO_IJK.o CALPBL.o MDL2SIGMA2.o INITPOST_GFS.o CALRH_GFS.o LFMFLD_GFS.o \
<<<<<<< HEAD
          CALRAD_WCLOUD_newcrtm.o MDL2THANDPV.o CALPBLREGIME.o POLEAVG.o INITPOST_NEMS.o \
          GETNEMSNDSCATTER.o ICAOHEIGHT.o INITPOST_GFS_NEMS.o INITPOST_BIN_MPIIO.o \
          GEO_ZENITH_ANGLE.o GFIP3.o GRIDAVG.o
=======
          CALRAD.o CALRAD_WCLOUD.o MDL2THANDPV.o CALPBLREGIME.o POLEAVG.o INITPOST_NEMS.o \
          GETNEMSNDSCATTER.o ICAOHEIGHT.o INITPOST_GFS_NEMS.o $(LINUX_OBJ)
>>>>>>> 6fdc1684

OBJS   = $(OBJS_FT) $(OBJS_F)

# -----------
# Targets
# -----------
all: $(TARGET)

$(TARGET):	wrflink $(OBJS_F)
	$(F90) -o $@ $(FFLAGS) $(MODULES) $(OBJS) $(LDFLAGS) $(EXTRA_LDFLAGS)
	$(CP) $@ $(BINDIR)

#
# The following links are done for compilation/link errors found in various compilers
wrflink: $(WRF_DIR)/frame/module_internal_header_util.mod
	$(LN)  $(WRF_DIR)/frame/module_internal_header_util.mod $(INCMOD)/module_internal_header_util.mod

#
# This insures a dependency found in some files -- watch file order above remains -- should
# be done w/ dependencies
$(OBJS_F): $(OBJS_FT)

clean:	
	@echo -e "\n<><><><> CLEAN <><><><>\n$@ in `pwd`"
	$(RM) $(TARGET) $(OBJS) *.lst *.mod
	$(RM) $(BINDIR)/$(TARGET)
	$(RM) $(INCMOD)/module_internal_header_util.mod $(INCMOD)/module_ext_internal.mod
	@for f in `ls -1 *.F|sed "s/.F$$/.f/"` ; do \
      $(RM) $$f   ; \
   done

distclean: clean

.SUFFIXES:
.SUFFIXES:	.F .f .o

.F.o:
	$(CPP) $(CPP_FLAGS) $< > $*.f
	$(F90)  -c $(FFLAGS) $(EXTRA_FFLAGS) $*.f

.f.o: 
	$(F90)  -c $(FFLAGS) $(EXTRA_FFLAGS) $<<|MERGE_RESOLUTION|>--- conflicted
+++ resolved
@@ -20,22 +20,12 @@
 
 #
 # directories for shared resources
-<<<<<<< HEAD
-INCMOD      = ../../include
 LOCALINC    = -I$(INCMOD) -I/d1/tricia/unipost/pgi_huiya/CRTM/src/include
-=======
-LOCALINC    = -I$(INCMOD) -I$(INCMOD)/upp_crtm
->>>>>>> 6fdc1684
 NCDFINC     = -I$(NETCDFPATH)/include
 WRFINC      = -I$(WRF_MODS)
 
-<<<<<<< HEAD
-LIBDIR      = -L../../lib
-UPPLIBS     = -lbacio -lsigio -lsfcio -lsp -lmersenne -lw3 /d1/tricia/unipost/pgi_huiya/CRTM/src/lib/libCRTM.a
-=======
 LLIBDIR     = -L$(LIBDIR)
-UPPLIBS     = -lbacio -lupp_crtm -lsigio -lsfcio -lsp -lmersenne -lw3 $(SERIAL_MPI_LIB)
->>>>>>> 6fdc1684
+UPPLIBS     = -lbacio -lsigio -lsfcio -lsp -lmersenne -lw3 $(SERIAL_MPI_LIB) /d1/tricia/unipost/pgi_huiya/CRTM/src/lib/libCRTM.a
 NCDFLIBS    = -L$(NETCDFPATH)/lib $(NETCDFLIBS)
 
 LIBS        = $(LLIBDIR) $(UPPLIBS) $(WRF_LIB) $(NCDFLIBS)
@@ -72,14 +62,9 @@
           WRFPOST.o INITPOST_NMM_BIN.o CALMICT.o MICROINIT.o GPVS.o MDL2SIGMA.o ETCALC.o CANRES.o \
           CALGUST.o WETFRZLVL.o SNFRAC.o MDL2AGL.o SNFRAC_GFS.o INITPOST_RSM.o AVIATION.o DEALLOCATE.o \
           INITPOST_NMM_BIN_MPIIO_IJK.o CALPBL.o MDL2SIGMA2.o INITPOST_GFS.o CALRH_GFS.o LFMFLD_GFS.o \
-<<<<<<< HEAD
           CALRAD_WCLOUD_newcrtm.o MDL2THANDPV.o CALPBLREGIME.o POLEAVG.o INITPOST_NEMS.o \
           GETNEMSNDSCATTER.o ICAOHEIGHT.o INITPOST_GFS_NEMS.o INITPOST_BIN_MPIIO.o \
           GEO_ZENITH_ANGLE.o GFIP3.o GRIDAVG.o
-=======
-          CALRAD.o CALRAD_WCLOUD.o MDL2THANDPV.o CALPBLREGIME.o POLEAVG.o INITPOST_NEMS.o \
-          GETNEMSNDSCATTER.o ICAOHEIGHT.o INITPOST_GFS_NEMS.o $(LINUX_OBJ)
->>>>>>> 6fdc1684
 
 OBJS   = $(OBJS_FT) $(OBJS_F)
 
