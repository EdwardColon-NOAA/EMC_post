--- conflicted
+++ resolved
@@ -2465,20 +2465,6 @@
       DATA IFILV(911),AVBL(911),IQ(911),IS(911),AVBLGRB2(911)      &
      &                      /1,'VTEMP AT FD HEIGHTS ',012,103,     &
      &                       'VTMP ON spec_alt_above_mean_sea_lvl'/
-<<<<<<< HEAD
-!     LVLS-DRIVEN CHANNEL SELECTION (L(1)-L(10)> CRTM CH1-CH10 > AHI CH7-16)
-!     HWRF satellite additions: Himawari-8, replacement for MTSAT-2
-      DATA IFILV(912),AVBL(912),IQ(912),IS(912),AVBLGRB2(912)  &
-     &                      /1,'HIMIWARI-8 AHI NNADR',118,109, & !table 130
-     &                       'HIMAWARI-8 AHI NON-NADIR BRTEMP'/
-!  CD and CH exchange coefficients
-      DATA IFILV(913),AVBL(913),IQ(913),IS(913),AVBLGRB2(913)  &
-     &                      /1,'10M DRAG EXCH COEF  ',252,105, & !table 2
-     &                       '10M SFC DRAG EXCH COEF CD      '/
-      DATA IFILV(914),AVBL(914),IQ(914),IS(914),AVBLGRB2(914)  &
-     &                      /1,'10M HEAT EXCH COEF  ',144,105, & !table 128
-     &                       '10M SFC HEAT EXCH COEF CH      '/
-=======
 ! LVLS-DRIVEN CHANNEL SELECTION (L(1)-L(10)> CRTM CH1-CH10 > AHI CH7-16)
 ! HWRF satellite additions: Himawari-8, replacement for MTSAT-2
       DATA IFILV(912),AVBL(912),IQ(912),IS(912),AVBLGRB2(912)      &
@@ -2511,7 +2497,13 @@
       DATA IFILV(921),AVBL(921),IQ(921),IS(921),AVBLGRB2(921)      &
      &                      /1,'HIM-8 AHI CH16 NNADR',118,109,     & !table 130
      &                       'HIM-8 AHI CH16 NON-NADIR BRTEMP'/
->>>>>>> a5dbe9f5
+!  CD and CH exchange coefficients
+      DATA IFILV(922),AVBL(922),IQ(922),IS(922),AVBLGRB2(922)  &
+     &                      /1,'10M DRAG EXCH COEF  ',252,105, & !table 2
+     &                       '10M SFC DRAG EXCH COEF CD      '/
+      DATA IFILV(923),AVBL(923),IQ(923),IS(923),AVBLGRB2(923)  &
+     &                      /1,'10M HEAT EXCH COEF  ',144,105, & !table 128
+     &                       '10M SFC HEAT EXCH COEF CH      '/
 ! Add GOES-16 & GOES-17 ABI IR Channels 7-16
 ! Grib2 defines each channel as a separate output field
       DATA IFILV(927),AVBL(927),IQ(927),IS(927),AVBLGRB2(927)      &
