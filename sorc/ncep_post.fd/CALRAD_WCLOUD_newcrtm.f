SUBROUTINE CALRAD_WCLOUD
  !$$$  SUBPROGRAM DOCUMENTATION BLOCK
  !                .      .    .     
  ! SUBPROGRAM:    CALRAD      
  !   PRGRMMR: CHUANG        ORG: EMC      DATE: 07-01-17       
  !     
  ! ABSTRACT:
  !     THIS ROUTINE COMPUTES MODEL DERIVED BRIGHTNESS TEMPERATURE
  !     USING CRTM. IT IS PATTERNED AFTER GSI SETUPRAD WITH TREADON'S HELP     
  ! PROGRAM HISTORY LOG:
  !   11-02-06 Jun WANG   - addgrib2 option 
  !   14-12-09 WM LEWIS ADDED:
  !            FUNCTION EFFR TO COMPUTE EFFECTIVE PARTICLE RADII 
  !            CHANNEL SELECTION USING LVLS FROM WRF_CNTRL.PARM
  !   19-04-01 Sharon NEBUDA - Added output option for GOES-16 & GOES-17 ABI IR Channels 7-16
  !   20-04-09 Tracy Hertneky - Added Himawari-8 AHI CH7-CH16
  !
  ! USAGE:    CALL MDLFLD
  !   INPUT ARGUMENT LIST:
  !     NONE
  !   OUTPUT ARGUMENT LIST: 
  !     NONE
  !
  !   OUTPUT FILES:
  !     NONE
  !     
  !   SUBPROGRAMS CALLED:
  !     UTILITIES:
  !
  !     LIBRARY:
  !     /nwprod/lib/sorc/crtm2
  !     
  !   ATTRIBUTES:
  !     LANGUAGE: FORTRAN
  !     MACHINE : IBM
  !$$$  
  use vrbls3d, only: o3, pint, pmid, t, q, qqw, qqi, qqr, f_rimef, nlice, nrain, qqs, qqg, &
                     qqnr, qqni
  use vrbls2d, only: czen, ivgtyp, sno, pctsno, ths, vegfrc, si, u10h, v10h, u10,&
       v10, smstot, hbot, htop, cnvcfr
  use masks, only: gdlat, gdlon, sm, lmh, sice
  use soil, only:
  use gridspec_mod, only: gridtype
  use cmassi_mod, only: TRAD_ice
  use kinds, only: r_kind,r_single,r_double,i_kind
  use crtm_module, only: crtm_atmosphere_type,crtm_surface_type,crtm_geometry_type, &
       crtm_surface_create,o3_id,co2_id,crtm_forward,mass_mixing_ratio_units, &
       crtm_atmosphere_create, &
       crtm_options_type,crtm_destroy,crtm_init,SPECIFIC_AMOUNT_UNITS, &
       success,crtm_options_destroy,crtm_options_create, crtm_options_associated
       
  use crtm_rtsolution_define, only: crtm_rtsolution_type, crtm_rtsolution_create, &
       crtm_rtsolution_destroy, crtm_rtsolution_associated 
  use crtm_spccoeff, only: sc
  use crtm_atmosphere_define, only:h2o_id,crtm_atmosphere_associated, &
       crtm_atmosphere_destroy,volume_mixing_ratio_units,crtm_atmosphere_zero
  use crtm_surface_define, only: crtm_surface_destroy, crtm_surface_associated, &
       crtm_surface_zero
  use crtm_channelinfo_define, only: crtm_channelinfo_type
!  use crtm_channelinfo_define, only: crtm_channelinfo_type, AntCorr_type
  use crtm_parameters, only: limit_exp,toa_pressure,max_n_layers,MAX_SENSOR_SCAN_ANGLE
  use crtm_cloud_define, only:  water_cloud,ice_cloud,rain_cloud,snow_cloud,graupel_cloud,hail_cloud
  use message_handler, only: success,warning, display_message

  use params_mod, only: pi, rtd, p1000, capa, h1000, h1, g, rd, d608, qconv
  use rqstfld_mod, only: iget, id, lvls, iavblfld
  use ctlblk_mod, only: modelname, ivegsrc, novegtype, imp_physics, lm, spval, icu_physics,&
              grib, cfld, fld_info, datapd, idat, im, jsta, jend, jm, me
!     
  implicit none

  !     DECLARE VARIABLES.
  !     
  ! Mapping land surface type of GFS to CRTM
  !  Note: index 0 is water, and index 13 is ice. The two indices are not
  !        used and just assigned to COMPACTED_SOIL.
  !integer, parameter, dimension(0:13) :: gfs_to_crtm=(/COMPACTED_SOIL,     &
  !       BROADLEAF_FOREST, BROADLEAF_FOREST, BROADLEAF_PINE_FOREST, PINE_FOREST, &
  !       PINE_FOREST, BROADLEAF_BRUSH, SCRUB, SCRUB, SCRUB_SOIL, TUNDRA,         &
  !       COMPACTED_SOIL, TILLED_SOIL, COMPACTED_SOIL/)

  ! Mapping land surface type of NMM to CRTM
  !  Note: index 16 is water, and index 24 is ice. The two indices are not
  !        used and just assigned to COMPACTED_SOIL.
  !       integer, parameter, dimension(24) :: nmm_to_crtm=(/URBAN_CONCRETE,       &
  !      &   COMPACTED_SOIL, IRRIGATED_LOW_VEGETATION, GRASS_SOIL, MEADOW_GRASS,   &
  !      &   MEADOW_GRASS, MEADOW_GRASS, SCRUB, GRASS_SCRUB, MEADOW_GRASS,         &
  !      &   BROADLEAF_FOREST, PINE_FOREST, BROADLEAF_FOREST, PINE_FOREST,         &
  !      &   BROADLEAF_PINE_FOREST, COMPACTED_SOIL, WET_SOIL, WET_SOIL,            &
  !      &   IRRIGATED_LOW_VEGETATION, TUNDRA, TUNDRA, TUNDRA, TUNDRA,             &
  !      &   COMPACTED_SOIL/)

  ! For land, the land types
  !INTEGER, PARAMETER :: N_VALID_LAND_TYPES = 20
  INTEGER, PARAMETER :: INVALID_LAND             =  0
  INTEGER, PARAMETER :: COMPACTED_SOIL           =  1
  INTEGER, PARAMETER :: TILLED_SOIL              =  2
  INTEGER, PARAMETER :: SAND                     =  3
  INTEGER, PARAMETER :: ROCK                     =  4
  INTEGER, PARAMETER :: IRRIGATED_LOW_VEGETATION =  5
  INTEGER, PARAMETER :: MEADOW_GRASS             =  6
  INTEGER, PARAMETER :: SCRUB                    =  7
  INTEGER, PARAMETER :: BROADLEAF_FOREST         =  8
  INTEGER, PARAMETER :: PINE_FOREST              =  9
  INTEGER, PARAMETER :: TUNDRA                   = 10
  INTEGER, PARAMETER :: GRASS_SOIL               = 11
  INTEGER, PARAMETER :: BROADLEAF_PINE_FOREST    = 12
  INTEGER, PARAMETER :: GRASS_SCRUB              = 13
  INTEGER, PARAMETER :: SOIL_GRASS_SCRUB         = 14
  INTEGER, PARAMETER :: URBAN_CONCRETE           = 15
  INTEGER, PARAMETER :: PINE_BRUSH               = 16
  INTEGER, PARAMETER :: BROADLEAF_BRUSH          = 17
  INTEGER, PARAMETER :: WET_SOIL                 = 18
  INTEGER, PARAMETER :: SCRUB_SOIL               = 19
  INTEGER, PARAMETER :: BROADLEAF70_PINE30       = 20
 

  integer, allocatable:: model_to_crtm(:)
  integer, parameter:: ndat=100
  ! CRTM structure variable declarations.
  integer,parameter::  n_absorbers = 2
  !      integer,parameter::  n_clouds = 4 
  integer,parameter::  n_aerosols = 0
  ! Add your sensors here
  integer(i_kind),parameter:: n_sensors=22
  character(len=20),parameter,dimension(1:n_sensors):: sensorlist= &
      (/'imgr_g15            ', &
        'imgr_g13            ', &
        'imgr_g12            ', &
        'imgr_g11            ', &
        'amsre_aqua          ', &
        'tmi_trmm            ', &
        'ssmi_f13            ', &
        'ssmi_f14            ', &
        'ssmi_f15            ', &
        'ssmis_f16           ', &
        'ssmis_f17           ', &
        'ssmis_f18           ', &
        'ssmis_f19           ', &
        'ssmis_f20           ', &
        'seviri_m10          ', &
        'imgr_mt2            ', &
        'imgr_mt1r           ', &
        'imgr_insat3d        ', &
        'abi_gr              ', &
        'abi_g16             ', &
        'abi_g17             ', &
        'ahi_himawari8       '/)
  character(len=13),parameter,dimension(1:n_sensors):: obslist=  &
      (/'goes_img     ', &
        'goes_img     ', &
        'goes_img     ', &
        'goes_img     ', &
        'amsre        ', &
        'tmi          ', &
        'ssmi         ', &
        'ssmi         ', &
        'ssmi         ', &
        'ssmis        ', &
        'ssmis        ', &
        'ssmis        ', &
        'ssmis        ', &
        'ssmis        ', &
        'seviri       ', &
        'imgr_mt2     ', &
        'imgr_mt1r    ', &
        'imgr_insat3d ', &
        'abi          ', &
        'abi          ', &
        'abi          ', &
        'ahi_himawari8'/)
  character(len=20),dimension(1:n_sensors):: sensorlist_local
!
  integer(i_kind) sensorindex
  integer(i_kind) lunin,nobs,nchanl,nreal
  integer(i_kind) error_status,itype
  integer(i_kind) err1,err2,err3,err4
  integer(i_kind) i,j,k,msig
  integer(i_kind) lcbot,lctop   !bsf
  integer jdn,ichan,ixchan,igot
  integer isat
 
! Wm Lewis: added 
  real :: EFFR 
 
  real(r_kind),parameter:: r100=100.0_r_kind
  real,parameter:: ozsmall = 1.e-10 ! to convert to mass mixing ratio
  real(r_kind) tsfc 
  real(r_double),dimension(4):: sfcpct
  real(r_kind) snodepth,vegcover
  real snoeqv
  real snofrac
  real(r_kind),dimension(im,jsta:jend):: tb1,tb2,tb3,tb4
  real(r_kind),allocatable :: tb(:,:,:)
  real,dimension(im,jm):: grid1
  real sun_zenith,sun_azimuth, dpovg, sun_zenith_rad
  real sat_zenith
  real q_conv   !bsf
  real,parameter:: constoz = 604229.0_r_kind 
  real sublat,sublon
  real RHO,RHOX
  character(13)::obstype
  character(20)::isis
  character(20)::isis_local

  logical hirs2,msu,goessndr,hirs3,hirs4,hirs,amsua,amsub,airs,hsb  &
            ,goes_img,abi,seviri, mhs,insat3d
  logical avhrr,avhrr_navy,lextra,ssu
  logical ssmi,ssmis,amsre,amsre_low,amsre_mid,amsre_hig,change
  logical ssmis_las,ssmis_uas,ssmis_env,ssmis_img
  logical sea,mixed,land,ice,snow,toss
  logical micrim,microwave
  logical post_abig16, post_abig17, post_abigr ! if true, user requested at least one abi channel
  logical fix_abig16, fix_abig17   ! if true, abi_g16, abi_g17 fix files are available
  logical post_ahi8 ! if true, user requested at least on ahi channel (himawari8)
  !  logical,dimension(nobs):: luse
  logical, parameter :: debugprint = .false.
  type(crtm_atmosphere_type),dimension(1):: atmosphere
  type(crtm_surface_type),dimension(1) :: surface
  type(crtm_geometry_type),dimension(1) :: geometryinfo
  type(crtm_options_type),dimension(1)      :: options

  type(crtm_rtsolution_type),allocatable,dimension(:,:):: rtsolution
  type(crtm_channelinfo_type),allocatable,dimension(:) :: channelinfo
!     
  integer ii,jj,n_clouds,n,nc
  integer,external :: iw3jdn
  !

  !*****************************************************************************
  ! This code and sensorlist_local, isis_local can be modified/removed when the 
  ! linked CRTM version is updated with fix files abi_g16 & abi_g17
   fix_abig16 = .False.
   fix_abig17 = .False.
   do n=1, n_sensors
     sensorlist_local(n) = sensorlist(n)
     if (sensorlist(n) == 'abi_g16') then  ! check if fix file is available
       inquire(file='abi_g16.SpcCoeff.bin',exist=fix_abig16)
       if (.not.fix_abig16) sensorlist_local(n) = 'abi_gr              '
     endif
     if (sensorlist(n) == 'abi_g17') then
       inquire(file='abi_g17.SpcCoeff.bin',exist=fix_abig17)
       if (.not.fix_abig17) sensorlist_local(n) = 'abi_gr              '
     endif
   enddo
  

  ! Mapping land surface type of NMM to CRTM
  !if(MODELNAME == 'NMM' .OR. MODELNAME == 'NCAR' .OR. MODELNAME == 'RAPR')then 
   if(ivegsrc==1)then  !IGBP veg type
      allocate(model_to_crtm(novegtype) )
      model_to_crtm=(/PINE_FOREST, BROADLEAF_FOREST, PINE_FOREST,       &
           BROADLEAF_FOREST,BROADLEAF_PINE_FOREST, SCRUB, SCRUB_SOIL, &
           BROADLEAF_BRUSH,BROADLEAF_BRUSH, SCRUB, BROADLEAF_BRUSH,   &
           TILLED_SOIL, URBAN_CONCRETE,TILLED_SOIL, INVALID_LAND,     &
           COMPACTED_SOIL, INVALID_LAND, TUNDRA,TUNDRA, TUNDRA/)
   else if(ivegsrc==0)then ! USGS veg type
      allocate(model_to_crtm(novegtype) )
      model_to_crtm=(/URBAN_CONCRETE,       &
           COMPACTED_SOIL, IRRIGATED_LOW_VEGETATION, GRASS_SOIL, MEADOW_GRASS,   &
           MEADOW_GRASS, MEADOW_GRASS, SCRUB, GRASS_SCRUB, MEADOW_GRASS,         &
           BROADLEAF_FOREST, PINE_FOREST, BROADLEAF_FOREST, PINE_FOREST,         &
           BROADLEAF_PINE_FOREST, COMPACTED_SOIL, WET_SOIL, WET_SOIL,            &
           IRRIGATED_LOW_VEGETATION, TUNDRA, TUNDRA, TUNDRA, TUNDRA,             &
           COMPACTED_SOIL/)
   else if(ivegsrc==2)then ! old GFS veg type
      allocate(model_to_crtm(0:novegtype) )
      model_to_crtm=(/COMPACTED_SOIL,     &
         BROADLEAF_FOREST, BROADLEAF_FOREST, BROADLEAF_PINE_FOREST, &
         PINE_FOREST, PINE_FOREST, BROADLEAF_BRUSH, SCRUB, SCRUB, SCRUB_SOIL, &
         TUNDRA, COMPACTED_SOIL, TILLED_SOIL, COMPACTED_SOIL/)
   else
      print*,'novegtype=',novegtype
      print*,'model veg type not supported by post in calling crtm ' 
      print*,'skipping generation of simulated radiance' 
      return
   end if 
  !end if 

  !10 channels, easier to set a logical
  post_abig16=.false.
  do n = 927, 927+9  ! 927 set in RQSTFLD.f
    if (iget(n) > 0) post_abig16=.true.
  enddo
  post_abig17=.false.
  do n = 937, 937+9  ! 937 set in RQSTFLD.f
    if (iget(n) > 0) post_abig17=.true.
  enddo
  post_abigr=.false.
  do n = 958, 958+9  ! 958 set in RQSTFLD.f
    if (iget(n) > 0) post_abigr=.true.
  enddo
  post_ahi8=.false.
  do n = 912, 912+9  ! 912 set in RQSTFLD.f
    if (iget(n) > 0) post_ahi8=.true.
  enddo


  !     DO NOT FORGET TO ADD YOUR NEW IGET HERE (IF YOU'VE ADDED ONE)      
  !     START SUBROUTINE CALRAD.
  ifactive: if (iget(327) > 0 .or. iget(328) > 0 .or. iget(329) > 0       &
       .or. iget(330) > 0 .or. iget(446) > 0 .or. iget(447) > 0  & 
       .or. iget(448) > 0 .or. iget(449) > 0 .or. iget(456) > 0  &
       .or. iget(457) > 0 .or. iget(458) > 0 .or. iget(459) > 0  &
       .or. iget(460) > 0 .or. iget(461) > 0 .or. iget(462) > 0  &
       .or. iget(463) > 0 .or. iget(483) > 0 .or. iget(484) > 0  &
       .or. iget(485) > 0 .or. iget(486) > 0 .or. iget(488) > 0  &
       .or. iget(489) > 0 .or. iget(490) > 0 .or. iget(491) > 0  &
       .or. iget(492) > 0 .or. iget(493) > 0 .or. iget(494) > 0  &
       .or. iget(495) > 0 .or. iget(496) > 0 .or. iget(497) > 0  &
       .or. iget(498) > 0 .or. iget(499) > 0 .or. iget(800) > 0  &
       .or. iget(801) > 0 .or. iget(802) > 0 .or. iget(803) > 0  &
       .or. iget(804) > 0 .or. iget(805) > 0 .or. iget(806) > 0  &
       .or. iget(807) > 0 .or. iget(809) > 0                     &
       .or. iget(810) > 0 .or. iget(811) > 0 .or. iget(812) > 0  &
       .or. iget(813) > 0 .or. iget(814) > 0 .or. iget(815) > 0  &
       .or. iget(816) > 0 .or. iget(817) > 0 .or. iget(818) > 0  &
       .or. iget(819) > 0 .or. iget(820) > 0 .or. iget(821) > 0  &
       .or. iget(822) > 0 .or. iget(823) > 0 .or. iget(824) > 0  &
       .or. iget(825) > 0 .or. iget(826) > 0 .or. iget(827) > 0  &
       .or. iget(828) > 0 .or. iget(829) > 0 .or. iget(830) > 0  &
       .or. iget(831) > 0 .or. iget(832) > 0 .or. iget(833) > 0  &
       .or. iget(834) > 0 .or. iget(835) > 0 .or. iget(836) > 0  &
       .or. iget(837) > 0 .or. iget(838) > 0 .or. iget(839) > 0  &
       .or. iget(840) > 0 .or. iget(841) > 0 .or. iget(842) > 0  &
       .or. iget(843) > 0 .or. iget(844) > 0 .or. iget(845) > 0  &
       .or. iget(846) > 0 .or. iget(847) > 0 .or. iget(848) > 0  &
       .or. iget(849) > 0 .or. iget(850) > 0 .or. iget(851) > 0  &
       .or. iget(852) > 0 .or. iget(856) > 0 .or. iget(857) > 0  &
       .or. iget(860) > 0 .or. iget(861) > 0  &
       .or. iget(862) > 0 .or. iget(863) > 0 .or. iget(864) > 0  &
       .or. iget(865) > 0 .or. iget(866) > 0 .or. iget(867) > 0  &
       .or. iget(868) > 0 .or. iget(869) > 0 .or. iget(870) > 0  &
       .or. iget(871) > 0 .or. iget(872) > 0 .or. iget(873) > 0  &
       .or. iget(874) > 0 .or. iget(875) > 0 .or. iget(876) > 0  & 
       .or. iget(877) > 0 .or. iget(878) > 0 .or. iget(879) > 0  &
<<<<<<< HEAD
       .or. iget(880) > 0 .or. iget(881) > 0 .or. iget(882) > 0  &    
       .or. iget(912) > 0 .or. post_abig16   .or. post_abig17    &
       .or. post_abigr ) then
=======
       .or. iget(880) > 0 .or. iget(881) > 0 .or. iget(882) > 0  &
       .or. post_ahi8 & 
       .or. post_abig16 .or. post_abig17 .or. post_abigr ) then
>>>>>>> a5dbe9f5

     ! specify numbers of cloud species    
     ! Thompson==8, Ferrier==5,95, WSM6==6, Lin==2
     if(imp_physics==99 .or. imp_physics==98)then ! Zhao Scheme
        n_clouds=2 ! GFS uses Zhao scheme
     else if(imp_physics==5 .or. imp_physics==85 .or. imp_physics==95)then
        n_clouds=6  ! change to 6 cloud types because microwave is sensitive to density
     else if(imp_physics==8 .or. imp_physics==6 .or. imp_physics==2 &
        .or. imp_physics==28 .or. imp_physics==11)then
        n_clouds=5
     else
        print*,'Warning: number of cloud species (n_clouds) being set to zero for imp_physics=',imp_physics
     end if

     ! Initialize debug print gridpoint index to middle of tile:
     ii=im/2
     jj=(jsta+jend)/2

     ! Initialize ozone to zeros for WRF NMM and ARW for now
     if (MODELNAME == 'NMM' .OR. MODELNAME == 'NCAR' .OR. MODELNAME == 'RAPR' &
      )o3=0.0
     ! Compute solar zenith angle for GFS, ARW now computes czen in INITPOST
!     if (MODELNAME == 'GFS')then
        jdn=iw3jdn(idat(3),idat(1),idat(2))
	do j=jsta,jend
	   do i=1,im
	      call zensun(jdn,float(idat(4)),gdlat(i,j),gdlon(i,j)       &
      	                  ,pi,sun_zenith,sun_azimuth)
              sun_zenith_rad=sun_zenith/rtd              
              czen(i,j)=cos(sun_zenith_rad)
	   end do
	end do
        if(jj>=jsta .and. jj<=jend)                                  &
            print*,'sample GFS zenith angle=',acos(czen(ii,jj))*rtd   
!     end if	       
     ! Initialize CRTM.  Load satellite sensor array.
     ! The optional arguments Process_ID and Output_Process_ID limit
     ! generation of runtime informative output to mpi task
     ! Output_Process_ID (which here is set to be task 0)
     print*,'success in CALRAD= ',success
     allocate( channelinfo(n_sensors))

     error_status = crtm_init(sensorlist_local,channelinfo,   &
          Process_ID=0,Output_Process_ID=0 )
     print*, 'channelinfo after init= ',channelinfo(1)%sensor_id, &
              channelinfo(2)%sensor_id
     if (error_status /= 0_i_kind)                                  &
         write(6,*)'ERROR*** crtm_init error_status=',error_status

     ! Restrict channel list to those which are selected for simulation 
     ! in the LVLS filed of wrf_cntrl.parm (does not currently apply 
     ! to all sensors / channels).

     ! GOES-13
     if(iget(868)>0)then
     call select_channels_L(channelinfo(2),4,(/ 1,2,3,4 /),lvls(1:4,iget(868)),iget(868))
     endif
     ! GOES-15
     if(iget(872)>0)then
     call select_channels_L(channelinfo(1),4,(/ 1,2,3,4 /),lvls(1:4,iget(872)),iget(872))
     endif
     ! GOES-16 
     if(post_abig16)then
       nchanl=0
       do n = 927, 927+9  ! 927 set in RQSTFLD.f
         if (iget(n) > 0) then
           nchanl = nchanl+1
         endif
       enddo
       if (nchanl > 0 .and. nchanl <10) then 
         do n = 927, 927+9  ! 927 set in RQSTFLD.f
           if (iget(n) == 0) channelinfo(19)%Process_Channel(n-927+1)=.False.  !  turn off channel processing
         enddo
       endif
     endif
     ! GOES-17 
     if(post_abig17)then
       nchanl=0
       do n = 937, 937+9  ! 937 set in RQSTFLD.f
         if (iget(n) > 0) then
           nchanl = nchanl+1
         endif
       enddo
       if (nchanl > 0 .and. nchanl <10) then 
         do n = 937, 937+9  ! 927 set in RQSTFLD.f
           if (iget(n) == 0) channelinfo(20)%Process_Channel(n-937+1)=.False.  !  turn off channel processing
         enddo
       endif
     endif
     ! GOES-R for NADIR output 
     if(post_abigr)then
       nchanl=0
       do n = 958, 958+9  ! 958 set in RQSTFLD.f
         if (iget(n) > 0) then
           nchanl = nchanl+1
         endif
       enddo
       if (nchanl > 0 .and. nchanl <10) then 
         do n = 958, 958+9  ! 958 set in RQSTFLD.f
           if (iget(n) == 0) channelinfo(20)%Process_Channel(n-958+1)=.False.  !  turn off channel processing
         enddo
       endif
     endif

     ! Himawari-8 AHI infrared 
     if(post_ahi8)then
       nchanl=0
       do n = 912, 912+9  ! 912 set in RQSTFLD.f
         if (iget(n) > 0) then
           nchanl = nchanl+1
         endif
       enddo
       if (nchanl > 0 .and. nchanl <10) then 
         do n = 912, 912+9  ! 912 set in RQSTFLD.f
           if (iget(n) == 0) channelinfo(22)%Process_Channel(n-912+1)=.False.  !  turn off channel processing
         enddo
       endif
     endif

     ! SSMI, F13-F15 (19H,19V,??H,37H,37V,85H,85V)
     if(iget(800)>0)then
     call select_channels_L(channelinfo(7),7,(/ 1,2,3,4,5,6,7 /),lvls(1:7,iget(800)),iget(800))
     endif
     if(iget(806)>0)then
     call select_channels_L(channelinfo(8),7,(/ 1,2,3,4,5,6,7 /),lvls(1:7,iget(806)),iget(806))
     endif
     if(iget(812)>0)then
     call select_channels_L(channelinfo(9),7,(/ 1,2,3,4,5,6,7 /),lvls(1:7,iget(812)),iget(812))
     endif
     ! SSMIS, F16-F20 (183H,19H,19V,37H,37V,91H,91V)
     if(iget(818)>0)then
     call select_channels_L(channelinfo(10),24,(/ 1,2,3,4,5,6,7,8,9,10,11,12,13,14,15,16,17,18,19,20,21,22,23,24 /),lvls(1:24,iget(818)),iget(818))
     endif
     if(iget(825)>0)then
     call select_channels_L(channelinfo(11),24,(/ 1,2,3,4,5,6,7,8,9,10,11,12,13,14,15,16,17,18,19,20,21,22,23,24 /),lvls(1:24,iget(825)),iget(825))
     endif
     if(iget(832)>0)then
     call select_channels_L(channelinfo(12),24,(/ 1,2,3,4,5,6,7,8,9,10,11,12,13,14,15,16,17,18,19,20,21,22,23,24 /),lvls(1:24,iget(832)),iget(832))
     endif
     if(iget(839)>0)then
     call select_channels_L(channelinfo(13),24,(/ 1,2,3,4,5,6,7,8,9,10,11,12,13,14,15,16,17,18,19,20,21,22,23,24 /),lvls(1:24,iget(839)),iget(839))
     endif
     if(iget(846)>0)then
     call select_channels_L(channelinfo(14),24,(/ 1,2,3,4,5,6,7,8,9,10,11,12,13,14,15,16,17,18,19,20,21,22,23,24 /),lvls(1:24,iget(846)),iget(846))
     endif
     ! SEVIRI
     if(iget(876)>0)then
     call select_channels_L(channelinfo(15),8,(/ 1,2,3,4,5,6,7,8 /),lvls(1:8,iget(876)),iget(876))
     endif
     ! MT2
     if(iget(860)>0)then
     call select_channels_L(channelinfo(16),4,(/ 1,2,3,4 /),lvls(1:4,iget(860)),iget(860))
     endif
     ! MT1R
     if(iget(864)>0)then
     call select_channels_L(channelinfo(17),4,(/ 1,2,3,4 /),lvls(1:4,iget(864)),iget(864))
     endif
     ! INSAT 3D (Kalpana)
     if(iget(865)>0)then
     call select_channels_L(channelinfo(18),4,(/ 1,2,3,4 /),lvls(1:4,iget(865)),iget(865))
     endif
     ! Himiwari-8 AHI infrared
     if(iget(912)>0)then
     call select_channels_L(channelinfo(19),10,(/1,2,3,4,5,6,7,8,9,10/),lvls(1:10,iget(912)),iget(912))
     endif


     ! Loop over data types to process    
     sensordo: do isat=1,n_sensors

        print*,'n_sensor,obstype,isis',isat,obslist(isat),sensorlist(isat)

        obstype=obslist(isat) 
        isis=trim(sensorlist(isat))

        sensor_avail: if( &
             (isis=='imgr_g12' .and. (iget(327) > 0 .or. iget(328) > 0 &
             .or. iget(329) > 0 .or. iget(330) > 0 .or. iget(456) > 0   &
             .or. iget(457) > 0 .or. iget(458) > 0 .or. iget(459) > 0 )) .OR. &
             (isis=='imgr_g11' .and. (iget(446) > 0 .or. iget(447) > 0 &
             .or. iget(448) > 0 .or. iget(449) > 0 .or. iget(460) > 0   &
             .or. iget(461) > 0 .or. iget(462) > 0 .or. iget(463) > 0)) .OR. &
             (isis=='amsre_aqua' .and. (iget(483) > 0 .or. iget(484) > 0  &
             .or. iget(485) > 0 .or. iget(486) > 0)) .OR. &
             (isis=='tmi_trmm' .and. (iget(488) > 0 .or. iget(489) > 0  &
             .or. iget(490) > 0 .or. iget(491) > 0)) .OR. &
             (isis=='ssmi_f13' .and. iget(800) > 0 ) .OR. &
             (isis=='ssmi_f14' .and. iget(806) > 0 ) .OR. &
             (isis=='ssmi_f15' .and. iget(812) > 0 ) .OR. &
             (isis=='ssmis_f16' .and. iget(818) > 0) .OR. &
             (isis=='ssmis_f17' .and. iget(825) > 0) .OR. &
             (isis=='ssmis_f18' .and. iget(832) > 0) .OR. &
             (isis=='ssmis_f19' .and. iget(839) > 0) .OR. &
             (isis=='ssmis_f20' .and. iget(846) > 0) .OR. &
             (isis=='imgr_mt2' .and. iget(860)>0) .OR. &
             (isis=='imgr_mt1r' .and. iget(864)>0) .OR. &
             (isis=='imgr_insat3d' .and. iget(865)>0) .OR. &
             (isis=='imgr_g13' .and. iget(868)>0) .OR. &
             (isis=='imgr_g15' .and. iget(872)>0) .OR. &
             (isis=='abi_g16'  .and. post_abig16) .OR. &
             (isis=='abi_g17'  .and. post_abig17) .OR. &
             (isis=='abi_gr'   .and. post_abigr) .OR. &
             (isis=='seviri_m10' .and. iget(876)>0) .OR. &
<<<<<<< HEAD
             (isis=='ahi_himawari8' .and. iget(912)>0)) then
=======
             (isis=='ahi_himawari8' .and. post_ahi8) )then
>>>>>>> a5dbe9f5
           print*,'obstype, isis= ',obstype,isis
           !       isis='amsua_n15'

           ! Initialize logical flags for satellite platform

           hirs2      = obstype == 'hirs2'
           hirs3      = obstype == 'hirs3'
           hirs4      = obstype == 'hirs4'
           hirs       = hirs2 .or. hirs3 .or. hirs4
           msu        = obstype == 'msu'
           ssu        = obstype == 'ssu'
           goessndr   = obstype == 'sndr'  .or. obstype == 'sndrd1' .or.    &
                          obstype == 'sndrd2'.or. obstype == 'sndrd3' .or.  &
                          obstype == 'sndrd4'
           amsua      = obstype == 'amsua'
           amsub      = obstype == 'amsub'
           mhs        = obstype == 'mhs'
           airs       = obstype == 'airs'
           hsb        = obstype == 'hsb'
           goes_img   = obstype == 'goes_img'
           abi        = obstype == 'abi'
           seviri     = obstype == 'seviri'
           insat3d    = obstype == 'imgr_insat3d'
           avhrr      = obstype == 'avhrr'
           avhrr_navy = obstype == 'avhrr_navy'
           ssmi       = obstype == 'ssmi'
           amsre_low  = obstype == 'amsre_low'
           amsre_mid  = obstype == 'amsre_mid'
           amsre_hig  = obstype == 'amsre_hig'
           amsre      = amsre_low .or. amsre_mid .or. amsre_hig
           ssmis      = obstype == 'ssmis'
           ssmis_las  = obstype == 'ssmis_las'
           ssmis_uas  = obstype == 'ssmis_uas'
           ssmis_img  = obstype == 'ssmis_img'
           ssmis_env  = obstype == 'ssmis_env'

           ssmis=ssmis_las.or.ssmis_uas.or.ssmis_img.or.ssmis_env.or.ssmis

           micrim=ssmi .or. ssmis .or. amsre   ! only used for MW-imager-QC and id_qc(ch)

           microwave=amsua .or. amsub .or. mhs .or. msu .or. hsb .or. micrim
           ! check sensor list
           sensorindex = 0
           sensor_search: do j = 1, n_sensors
              isis_local = isis  ! allows abi_g16 & abi_g17 output using abi_gr fix files
              if (isis=='abi_g16' .and. .not.fix_abig16) then
                isis_local='abi_gr              '
              endif
              if (isis=='abi_g17' .and. .not.fix_abig17) then
                isis_local='abi_gr              '
              endif
              if (channelinfo(j)%sensor_id == isis_local ) then
                 sensorindex = j
                 exit sensor_search
              endif
           end do sensor_search
           if (sensorindex == 0 ) then
              write(6,*)'SETUPRAD:  ***WARNING*** problem with sensorindex=',isis,&
                   ' --> CAN NOT PROCESS isis=',isis,'   TERMINATE PROGRAM EXECUTION'
              stop 19
           endif

!          set Satellite IDs for F19 and F20 to valid values since CRTM will not
!          simulate an instrument w/o a WMO ID:
           if(isis=='ssmis_f19')channelinfo(sensorindex)%WMO_Satellite_Id=287
           if(isis=='ssmis_f20')channelinfo(sensorindex)%WMO_Satellite_Id=289
!          quiet verbose output warning messages
           if(isis=='abi_g16')channelinfo(sensorindex)%WMO_Satellite_Id=270
           if(isis=='abi_g16')channelinfo(sensorindex)%WMO_Sensor_Id=617
           if(isis=='abi_g17')channelinfo(sensorindex)%WMO_Satellite_Id=271
           if(isis=='abi_g17')channelinfo(sensorindex)%WMO_Sensor_Id=617
           if(isis=='abi_gr')channelinfo(sensorindex)%WMO_Satellite_Id=270
           if(isis=='abi_gr')channelinfo(sensorindex)%WMO_Sensor_Id=617

           allocate(rtsolution  (channelinfo(sensorindex)%n_channels,1))
           allocate(tb(im,jsta:jend,channelinfo(sensorindex)%n_channels))
           err1=0; err2=0; err3=0; err4=0
           if(lm > max_n_layers)then
              write(6,*) 'CALRAD: lm > max_n_layers - '//                 &
      	                 'increase crtm max_n_layers ',                   & 
                         lm,max_n_layers
              stop 2
           end if

           CALL crtm_atmosphere_create(atmosphere(1),lm,n_absorbers,n_clouds &
                        ,n_aerosols)
           CALL crtm_surface_create(surface(1),channelinfo(sensorindex)%n_channels)
           CALL crtm_rtsolution_create(rtsolution,lm)
           if (.NOT.(crtm_atmosphere_associated(atmosphere(1)))) &
               write(6,*)' ***ERROR** creating atmosphere.'
           if (.NOT.(crtm_surface_associated(surface(1)))) &
               write(6,*)' ***ERROR** creating surface.'
           if (.NOT.(ANY(crtm_rtsolution_associated(rtsolution)))) &
               write(6,*)' ***ERROR** creating rtsolution.'

           atmosphere(1)%n_layers = lm
           !      atmosphere(1)%level_temperature_input = 0
                  atmosphere(1)%absorber_id(1) = H2O_ID
                  atmosphere(1)%absorber_id(2) = O3_ID
                  atmosphere(1)%absorber_units(1) = MASS_MIXING_RATIO_UNITS
                  atmosphere(1)%absorber_units(2) = VOLUME_MIXING_RATIO_UNITS
           !       atmosphere(1)%absorber_units(2) = MASS_MIXING_RATIO_UNITS ! Use mass mixing ratio
                  atmosphere(1)%level_pressure(0) = TOA_PRESSURE
           ! Define Clouds
           if(imp_physics==99 .or. imp_physics==98)then
              atmosphere(1)%cloud(1)%n_layers = lm
              atmosphere(1)%cloud(1)%Type = WATER_CLOUD
              atmosphere(1)%cloud(2)%n_layers = lm
              atmosphere(1)%cloud(2)%Type = ICE_CLOUD
           else if(imp_physics==5 .or. imp_physics==85 .or. imp_physics==95)then
              atmosphere(1)%cloud(1)%n_layers = lm
              atmosphere(1)%cloud(1)%Type = WATER_CLOUD
              atmosphere(1)%cloud(2)%n_layers = lm
              atmosphere(1)%cloud(2)%Type = ICE_CLOUD
              atmosphere(1)%cloud(3)%n_layers = lm
              atmosphere(1)%cloud(3)%Type = RAIN_CLOUD
              atmosphere(1)%cloud(4)%n_layers = lm
              atmosphere(1)%cloud(4)%Type = SNOW_CLOUD
              atmosphere(1)%cloud(5)%n_layers = lm
              atmosphere(1)%cloud(5)%Type = GRAUPEL_CLOUD
      	      atmosphere(1)%cloud(6)%n_layers = lm
              atmosphere(1)%cloud(6)%Type = HAIL_CLOUD
           else if(imp_physics==8 .or. imp_physics==6 .or. imp_physics==2 .or. imp_physics==28 &
            .or. imp_physics==11)then
              atmosphere(1)%cloud(1)%n_layers = lm
              atmosphere(1)%cloud(1)%Type = WATER_CLOUD
              atmosphere(1)%cloud(2)%n_layers = lm
              atmosphere(1)%cloud(2)%Type = ICE_CLOUD
              atmosphere(1)%cloud(3)%n_layers = lm
              atmosphere(1)%cloud(3)%Type = RAIN_CLOUD
              atmosphere(1)%cloud(4)%n_layers = lm
              atmosphere(1)%cloud(4)%Type = SNOW_CLOUD
              atmosphere(1)%cloud(5)%n_layers = lm
              atmosphere(1)%cloud(5)%Type = GRAUPEL_CLOUD
           end if        

           !    if(nchanl /= channelinfo(sensorindex)%n_channels) write(6,*)'***ERROR** nchanl,n_channels ', &
           !           nchanl,channelinfo(sensorindex)%n_channels

           ! Load surface sensor data structure
           surface(1)%sensordata%n_channels = channelinfo(sensorindex)%n_channels
           surface(1)%sensordata%sensor_id  = channelinfo(sensorindex)%sensor_id
           surface(1)%sensordata%WMO_sensor_id = channelinfo(sensorindex)%WMO_sensor_id
           surface(1)%sensordata%WMO_Satellite_id = channelinfo(sensorindex)%WMO_Satellite_id
           surface(1)%sensordata%sensor_channel = channelinfo(sensorindex)%sensor_channel

           ! run crtm for nadir instruments / channels
           nadir: if ( (isis=='imgr_g12' .and. (iget(327)>0 .or. &
                       iget(328)>0 .or. iget(329)>0 .or. iget(330)>0)) .or. &
                       (isis=='imgr_g11' .and. (iget(446)>0 .or. &
                       iget(447)>0 .or. iget(448)>0 .or. iget(449)>0)) .or. &
                       (isis=='amsre_aqua' .and. (iget(483) > 0 .or. iget(484) > 0  &
                       .or. iget(485) > 0 .or. iget(486) > 0)) .OR. &
                       (isis=='tmi_trmm' .and. (iget(488) > 0 .or. iget(489) > 0  &
                       .or. iget(490) > 0 .or. iget(491) > 0)) .OR. &
                        (isis=='abi_gr'  .and. post_abigr) )then

              do j=jsta,jend
                 do i=1,im

                    !    Load geometry structure
                    !    geometryinfo(1)%sensor_zenith_angle = zasat*rtd  ! local zenith angle ???????
                    geometryinfo(1)%sensor_zenith_angle=0.
                    geometryinfo(1)%sensor_scan_angle=0.

                    !only call crtm if we have right satellite zenith angle
                    IF(geometryinfo(1)%sensor_zenith_angle <= MAX_SENSOR_SCAN_ANGLE &
                         .and. geometryinfo(1)%sensor_zenith_angle >= 0.0_r_kind)THEN
                       geometryinfo(1)%source_zenith_angle = acos(czen(i,j))*rtd ! solar zenith angle
                       geometryinfo(1)%sensor_scan_angle   = 0. ! scan angle, assuming nadir
                       if(i==ii.and.j==jj)print*,'sample geometry ',                   &
                               geometryinfo(1)%sensor_zenith_angle                     &
                              ,geometryinfo(1)%source_zenith_angle                     &
                              ,czen(i,j)*rtd 
                       !  Set land/sea, snow, ice percentages and flags
                       if(MODELNAME == 'NCAR' .OR. MODELNAME == 'RAPR')then
                          sfcpct(4)=pctsno(i,j)
                       else if(ivegsrc==1)then
                          itype=IVGTYP(I,J)
                          IF(itype == 0)itype=8
                          if(sno(i,j)<spval)then
                             snoeqv=sno(i,j)
                          else
                             snoeqv=0.
                          end if
                          CALL SNFRAC (SNO(I,J),IVGTYP(I,J),snofrac)
                          sfcpct(4)=snofrac
                       else if(ivegsrc==2)then
                          itype=IVGTYP(I,J)
                          itype = min(max(0,ivgtyp(i,j)),13)
                          if(sno(i,j)<spval)then
                             snoeqv=sno(i,j)
                          else
                             snoeqv=0.
                          end if
                          if(i==ii.and.j==jj)print*,'sno,itype,ivgtyp B cing snfrc = ',  &
                                                     snoeqv,itype,IVGTYP(I,J)
                          if(sm(i,j) > 0.1)then
                             sfcpct(4)=0.
                          else
                             call snfrac_gfs(SNOeqv,IVGTYP(I,J),snofrac)
                             sfcpct(4)=snofrac
                          end if
                       end if

!                       if (MODELNAME == 'GFS')then ! GFS uses 13 veg types
!                          itype=IVGTYP(I,J)
!                          itype = min(max(0,ivgtyp(i,j)),13)
!                          !         IF(itype <= 0 .or. itype > 13)itype=7 !use scrub for ocean point
!                          if(sno(i,j)/=spval)then
!                             snoeqv=sno(i,j)
!                          else
!                             snoeqv=0.
!                          end if
!                          if(i==ii.and.j==jj)print*,'sno,itype,ivgtyp B cing snfrc = ',  &
!                                                     snoeqv,itype,IVGTYP(I,J)
!                          if(sm(i,j) > 0.1)then
!                             sfcpct(4)=0.
!                          else 
!                             call snfrac_gfs(SNOeqv,IVGTYP(I,J),snofrac)
!                             sfcpct(4)=snofrac
!                          end if
!                          if(i==ii.and.j==jj)print*,'sno,itype,ivgtyp,sfcpct(4) = ',     &
!                                                     snoeqv,itype,IVGTYP(I,J),sfcpct(4)
!                       else if(MODELNAME == 'NCAR' .OR. MODELNAME == 'RAPR')then
!                          sfcpct(4)=pctsno(i,j)
!                       else          
!                          itype=IVGTYP(I,J)
!                          IF(itype == 0)itype=8
!                          CALL SNFRAC (SNO(I,J),IVGTYP(I,J),snofrac)
!	                  sfcpct(4)=snofrac
!                       end if 
                       !	CALL SNFRAC (SNO(I,J),IVGTYP(I,J),snofrac)
                       !	sfcpct(4)=snofrac
	               if(sm(i,j) > 0.1)then ! water
                          !  	 tsfc=sst(i,j)
                          tsfc = ths(i,j)*(pint(i,j,nint(lmh(i,j))+1)/p1000)**capa
                          vegcover=0.0
	                  if(sfcpct(4) > 0.0_r_kind)then ! snow and water
                             sfcpct(1) = 1.0_r_kind-sfcpct(4)
                             sfcpct(2) = 0.0_r_kind
	                     sfcpct(3) = 0.0_r_kind
	                  else ! pure water
	                     sfcpct(1) = 1.0_r_kind
                             sfcpct(2) = 0.0_r_kind
	                     sfcpct(3) = 0.0_r_kind
	                  end if  
                       else ! land and sea ice
	                  tsfc = ths(i,j)*(pint(i,j,nint(lmh(i,j))+1)/p1000)**capa
                          vegcover=vegfrc(i,j)
	                  if(sice(i,j) > 0.1)then ! sea ice
	                     if(sfcpct(4) > 0.0_r_kind)then ! sea ice and snow
	                        sfcpct(3) = 1.0_r_kind-sfcpct(4)
	                        sfcpct(1) = 0.0_r_kind
                                sfcpct(2) = 0.0_r_kind
	                     else ! pure sea ice
	                        sfcpct(3)= 1.0_r_kind
	                        sfcpct(1) = 0.0_r_kind
                                sfcpct(2) = 0.0_r_kind
	                     end if
	                  else ! land
	                     if(sfcpct(4) > 0.0_r_kind)then ! land and snow
	                        sfcpct(2)= 1.0_r_kind-sfcpct(4)
                                sfcpct(1) = 0.0_r_kind
                                sfcpct(3) = 0.0_r_kind
	                     else ! pure land
	                        sfcpct(2)= 1.0_r_kind
                                sfcpct(1) = 0.0_r_kind
                                sfcpct(3) = 0.0_r_kind
	                     end if  
                          end if
	               end if 
                       if(si(i,j)/=spval)then 	
	                  snodepth = si(i,j)
                       else
                          snodepth = 0.
                       end if
                       ! Chuang: for igbp type 15 (snow/ice), the main type needs to be set to ice or snow
                       ! to prevent crtm forward model from failing	
                       if(ivegsrc==1 .and. itype==15 .and. sfcpct(4)<1.0_r_kind)then
                          if(debugprint)print*,'changing land type for veg type 15',i,j,itype,sfcpct(1:4)
	                  sfcpct(1)=0.0_r_kind
	                  sfcpct(2)=0.0_r_kind
	                  sfcpct(3)=0.0_r_kind
	                  sfcpct(4)=1.0_r_kind
                          !print*,'change main land type to snow for veg type 15 ',i,j
	               end if 

                       sea  = sfcpct(1)  >= 0.99_r_kind
                       land = sfcpct(2)  >= 0.99_r_kind
                       ice  = sfcpct(3)  >= 0.99_r_kind
                       snow = sfcpct(4)  >= 0.99_r_kind
                       mixed = .not. sea  .and. .not. ice .and.     &
                                .not. land .and. .not. snow
                       if((sfcpct(1)+sfcpct(2)+sfcpct(3)+sfcpct(4)) >1._r_kind) &
                           print*,'ERROR sfcpct ',i,j,sfcpct(1)  &
                              ,sfcpct(2),sfcpct(3),sfcpct(4)
                       !    Load surface structure

                       !    Define land characteristics

                       !    **NOTE:  The model surface type --> CRTM surface type
                       !             mapping below is specific to the versions NCEP
                       !             GFS and NNM as of September 2005
                       !    itype = ivgtyp(i,j)
                       if(ivegsrc==0)then
                         itype = min(max(0,ivgtyp(i,j)),novegtype)
                       else
                         itype = min(max(1,ivgtyp(i,j)),novegtype)
                       end if
                       surface(1)%land_type = model_to_crtm(itype)
                       
                       if(gridtype=='B' .or. gridtype=='E')then
                          surface(1)%wind_speed         = sqrt(u10h(i,j)*u10h(i,j)   &
                                                              +v10h(i,j)*v10h(i,j))
                       else
                          surface(1)%wind_speed         = sqrt(u10(i,j)*u10(i,j)   &
                                                              +v10(i,j)*v10(i,j))
                       end if
                       surface(1)%water_coverage        = sfcpct(1)
                       surface(1)%land_coverage         = sfcpct(2)
                       surface(1)%ice_coverage          = sfcpct(3)
                       surface(1)%snow_coverage         = sfcpct(4)
       
                       surface(1)%land_temperature      = tsfc
                       surface(1)%snow_temperature      = min(tsfc,280._r_kind)
                       surface(1)%water_temperature     = max(tsfc,270._r_kind)
                       surface(1)%ice_temperature       = min(tsfc,280._r_kind)
                       if(smstot(i,j)/=spval)then
                          surface(1)%soil_moisture_content = smstot(i,j)/10. !convert to cgs !???
                       else
                          surface(1)%soil_moisture_content = 0.05 ! default crtm value
                       end if
                       surface(1)%vegetation_fraction   = vegcover
                       !       surface(1)%vegetation_fraction   = vegfrc(i,j)
                       surface(1)%soil_temperature      = 283.
                       !       surface(1)%soil_temperature      = stc(i,j,1)
                       surface(1)%snow_depth            = snodepth ! in mm
                       ! Debug print
                       if(debugprint)then       
                          if(surface(1)%wind_speed<0. .or. surface(1)%wind_speed>200.)  &
                             print*,'bad 10 m wind'
                          if(surface(1)%water_coverage<0. .or. surface(1)%water_coverage>1.) &
                             print*,'bad water coverage'
                          if(surface(1)%land_coverage<0. .or. surface(1)%land_coverage>1.)  &
                             print*,'bad land coverage'
                          if(surface(1)%ice_coverage<0. .or. surface(1)%ice_coverage>1.)  &
                             print*,'bad ice coverage'
                          if(surface(1)%snow_coverage<0. .or. surface(1)%snow_coverage>1.)  &
                             print*,'bad snow coverage'
                          if(surface(1)%land_temperature<0. .or. surface(1)%land_temperature>350.)  &
                             print*,'bad land T'
                          if(surface(1)%soil_moisture_content<0. .or. surface(1)%soil_moisture_content>600.) &
                             print*,'bad soil_moisture_content'
                          if(surface(1)%vegetation_fraction<0. .or. surface(1)%vegetation_fraction>1.) &
                             print*,'bad vegetation cover'
                          if(surface(1)%snow_depth<0. .or.  surface(1)%snow_depth>10000.) &
                             print*,'bad snow_depth'
                       end if
                       if(i==ii.and.j==jj)print*,'sample surface in CALRAD=', &
                             i,j,surface(1)%wind_speed,surface(1)%water_coverage,       &
                             surface(1)%land_coverage,surface(1)%ice_coverage,          &
                             surface(1)%snow_coverage,surface(1)%land_temperature,      &
                             surface(1)%snow_temperature,surface(1)%water_temperature,  &
                             surface(1)%ice_temperature,surface(1)%vegetation_fraction, &
                             surface(1)%soil_temperature,surface(1)%snow_depth,         &
                             surface(1)%land_type,sm(i,j)

                       !       Load profiles into model layers

                       !       Load atmosphere profiles into RTM model layers
                       !       CRTM counts from top down just as post does
                       if(i==ii.and.j==jj)print*,'TOA= ',atmosphere(1)%level_pressure(0)
                       do k = 1,lm
                          atmosphere(1)%level_pressure(k) = pint(i,j,k+1)/r100
                          atmosphere(1)%pressure(k)       = pmid(i,j,k)/r100
                          atmosphere(1)%temperature(k)    = t(i,j,k)
                          atmosphere(1)%absorber(k,1)     = max(0.  &
                                          ,q(i,j,k)*h1000/(h1-q(i,j,k))) ! use mixing ratio like GSI
                          atmosphere(1)%absorber(k,2)     = max(ozsmall,o3(i,j,k)*constoz)
                          !        atmosphere(1)%absorber(k,2)     = max(ozsmall,o3(i,j,k)*h1000) ! convert to g/kg
                          ! fill in cloud mixing ratio later  
                          if(debugprint)then
                             if(atmosphere(1)%level_pressure(k)<0. .or. atmosphere(1)%level_pressure(k)>1060.) &
                                   &      print*,'bad atmosphere(1)%level_pressure'  &
                                   &      ,i,j,k,atmosphere(1)%level_pressure(k)     
                             if(atmosphere(1)%pressure(k)<0. .or.   &
                                   &      atmosphere(1)%pressure(k)>1060.)  &
                                   &      print*,'bad atmosphere(1)%pressure'  &
                                   &      ,i,j,k,atmosphere(1)%pressure(k) 
                             if(atmosphere(1)%temperature(k)<0. .or.   &
                                   &      atmosphere(1)%temperature(k)>400.)  &
                                   &      print*,'bad atmosphere(1)%temperature'
                             !        if(atmosphere(1)%absorber(k,1)<0. .or.   &
                             !     &      atmosphere(1)%absorber(k,1)>1.)  &
                             !     &      print*,'bad atmosphere water vapor'
                             !        if(atmosphere(1)%absorber(k,2)<0. .or.   &
                             !     &      atmosphere(1)%absorber(k,1)>1.)  &
                             !     &      print*,'bad atmosphere o3'
                          end if
                          if(i==ii.and.j==jj)print*,'sample atmosphere in CALRAD=',  &
   	                        i,j,k,atmosphere(1)%level_pressure(k),atmosphere(1)%pressure(k),  &
                                atmosphere(1)%temperature(k),atmosphere(1)%absorber(k,1),  &
                                atmosphere(1)%absorber(k,2)
                          ! Specify clouds
                          dpovg=(pint(i,j,k+1)-pint(i,j,k))/g !crtm uses column integrated field
                          if(imp_physics==99 .or. imp_physics==98)then
                             atmosphere(1)%cloud(1)%effective_radius(k) = 10.
	                        atmosphere(1)%cloud(1)%water_content(k) = max(0.,qqw(i,j,k)*dpovg)
                             ! GFS uses temperature and ice concentration dependency formulation to 
                             ! determine effetive radis for cloud ice
                             ! since GFS does not output ice concentration yet, use default 50 um
	                        atmosphere(1)%cloud(2)%effective_radius(k) = 50.	 
	                        atmosphere(1)%cloud(2)%water_content(k) = max(0.,qqi(i,j,k)*dpovg)
                             if(debugprint)then
                                if(atmosphere(1)%cloud(1)%water_content(k)<0. .or.   &
                                        atmosphere(1)%cloud(1)%water_content(k)>1.)  &
                                   print*,'bad atmosphere cloud water'
                                if(atmosphere(1)%cloud(2)%water_content(k)<0. .or.   &
                                        atmosphere(1)%cloud(2)%water_content(k)>1.)  &
                                   print*,'bad atmosphere cloud ice'
                             end if
                          else if(imp_physics==5 .or. imp_physics==85 .or. imp_physics==95)then
                             atmosphere(1)%cloud(1)%effective_radius(k) = 10.
                             atmosphere(1)%cloud(1)%water_content(k) = max(0.,qqw(i,j,k)*dpovg)
                             atmosphere(1)%cloud(2)%effective_radius(k) = 75.
                             atmosphere(1)%cloud(2)%water_content(k) = max(0.,qqi(i,j,k)*dpovg)
                             RHOX=1000.
                             RHO=pmid(i,j,k)/(RD*T(I,J,K)*(1.+D608*Q(I,J,K)))
                             atmosphere(1)%cloud(3)%effective_radius(k) = 0.
                             if(NRAIN(I,J,K)>0.) &
                                   atmosphere(1)%cloud(3)%effective_radius(k) =   &
                                   1.0E6*1.5*(RHO*qqr(i,j,k)/(PI*RHOX*NRAIN(I,J,K)))**(1./3.)
                             atmosphere(1)%cloud(3)%water_content(k) = max(0.,qqr(i,j,k)*dpovg)
                             if(F_RimeF(i,j,k)<=5.0)then
                                RHOX=100
                                if(NLICE(I,J,K)>0.) &
                                   atmosphere(1)%cloud(4)%effective_radius(k) =   &
                                   1.0E6*1.5*(RHO*qqs(i,j,k)/(PI*RHOX*NLICE(I,J,K)))**(1./3.) !convert to microns
                                atmosphere(1)%cloud(4)%water_content(k) = max(0.,qqs(i,j,k)*dpovg)
                                atmosphere(1)%cloud(5)%effective_radius(k) = 0.
                                atmosphere(1)%cloud(5)%water_content(k) =0.
                                atmosphere(1)%cloud(6)%effective_radius(k) = 0.
                                atmosphere(1)%cloud(6)%water_content(k) =0.
                             else if(F_RimeF(i,j,k)<=20.0)then
                                atmosphere(1)%cloud(4)%effective_radius(k) = 0.
                                atmosphere(1)%cloud(4)%water_content(k) =0.
                                RHOX=400.
                                if(NLICE(I,J,K)>0.) &
                                   atmosphere(1)%cloud(5)%effective_radius(k) =   &
                                         1.0E6*1.5*(RHO*qqs(i,j,k)/(PI*RHOX*NLICE(I,J,K)))**(1./3.)
                                atmosphere(1)%cloud(5)%water_content(k) =max(0.,qqs(i,j,k)*dpovg)
                                atmosphere(1)%cloud(6)%effective_radius(k) = 0.
                                atmosphere(1)%cloud(6)%water_content(k) =0.
                             else
                                atmosphere(1)%cloud(4)%effective_radius(k) = 0.
                                atmosphere(1)%cloud(4)%water_content(k) =0.
                                atmosphere(1)%cloud(5)%effective_radius(k) = 0.
                                atmosphere(1)%cloud(5)%water_content(k) =0.
                                RHOX=900.
                                if(NLICE(I,J,K)>0.) &
                                   atmosphere(1)%cloud(6)%effective_radius(k) =  &
                                       1.0E6*1.5*(RHO*qqs(i,j,k)/(PI*RHOX*NLICE(I,J,K)))**(1./3.)
                                   atmosphere(1)%cloud(6)%water_content(k) =max(0.,qqs(i,j,k)*dpovg)
                             end if
                             if(debugprint .and. i==im/2 .and. j==jsta)   &
                                print*,'sample precip ice radius= ',i,j,k, F_RimeF(i,j,k), &
                                atmosphere(1)%cloud(4)%effective_radius(k), atmosphere(1)%cloud(4)%water_content(k), &
                                atmosphere(1)%cloud(5)%effective_radius(k), atmosphere(1)%cloud(5)%water_content(k), &
                                atmosphere(1)%cloud(6)%effective_radius(k), atmosphere(1)%cloud(6)%water_content(k)

                          else if(imp_physics==8 .or. imp_physics==6 .or. imp_physics==2 .or. & 
                                  imp_physics==28 .or. imp_physics==11)then
                             atmosphere(1)%cloud(1)%water_content(k)=max(0.,qqw(i,j,k)*dpovg)
                             atmosphere(1)%cloud(2)%water_content(k)=max(0.,qqi(i,j,k)*dpovg)
                             atmosphere(1)%cloud(3)%water_content(k)=max(0.,qqr(i,j,k)*dpovg)
                             atmosphere(1)%cloud(4)%water_content(k)=max(0.,qqs(i,j,k)*dpovg)
                             atmosphere(1)%cloud(5)%water_content(k)=max(0.,qqg(i,j,k)*dpovg)
                             atmosphere(1)%cloud(1)%effective_radius(k)=effr(pmid(i,j,k),t(i,j,k), &
                             q(i,j,k),qqw(i,j,k),qqi(i,j,k),qqr(i,j,k),f_rimef(i,j,k),nlice(i,j,k), &
                             nrain(i,j,k),qqs(i,j,k),qqg(i,j,k),qqnr(i,j,k),qqni(i,j,k),imp_physics,'C')
                             atmosphere(1)%cloud(2)%effective_radius(k)=effr(pmid(i,j,k),t(i,j,k), &
                             q(i,j,k),qqw(i,j,k),qqi(i,j,k),qqr(i,j,k),f_rimef(i,j,k),nlice(i,j,k), &
                             nrain(i,j,k),qqs(i,j,k),qqg(i,j,k),qqnr(i,j,k),qqni(i,j,k),imp_physics,'I')
                             atmosphere(1)%cloud(3)%effective_radius(k)=effr(pmid(i,j,k),t(i,j,k), &
                             q(i,j,k),qqw(i,j,k),qqi(i,j,k),qqr(i,j,k),f_rimef(i,j,k),nlice(i,j,k), &
                             nrain(i,j,k),qqs(i,j,k),qqg(i,j,k),qqnr(i,j,k),qqni(i,j,k),imp_physics,'R')
                             atmosphere(1)%cloud(4)%effective_radius(k)=effr(pmid(i,j,k),t(i,j,k), &
                             q(i,j,k),qqw(i,j,k),qqi(i,j,k),qqr(i,j,k),f_rimef(i,j,k),nlice(i,j,k), &
                             nrain(i,j,k),qqs(i,j,k),qqg(i,j,k),qqnr(i,j,k),qqni(i,j,k),imp_physics,'S')
                             atmosphere(1)%cloud(5)%effective_radius(k)=effr(pmid(i,j,k),t(i,j,k), &
                             q(i,j,k),qqw(i,j,k),qqi(i,j,k),qqr(i,j,k),f_rimef(i,j,k),nlice(i,j,k), &
                             nrain(i,j,k),qqs(i,j,k),qqg(i,j,k),qqnr(i,j,k),qqni(i,j,k),imp_physics,'G')
                          end if 
                       end do
!Meng 09/2018 modify two model layer having identical pressure
                       do k = 1,lm-1
                          if (abs(atmosphere(1)%pressure(k)-atmosphere(1)%pressure(k+1)) &
                              < 0.005) then
                             atmosphere(1)%pressure(k)=atmosphere(1)%pressure(k)+0.005
                          endif
                       enddo

                       !bsf - start
                       !-- Add subgrid-scale convective clouds for WRF runs
                       if(icu_physics==2) then
                          lcbot=nint(hbot(i,j))
                          lctop=nint(htop(i,j))
                          if (lcbot-lctop > 1) then
                             !-- q_conv = assumed grid-averaged cloud water/ice condensate from conimp_physics,vection (Cu)
                             !   In "params" Qconv=0.1e-3 and TRAD_ice=253.15; cnvcfr is the Cu cloud fraction
                             !   calculated as a function of Cu rain rate (Slingo, 1987) in subroutine MDLFLD
                             q_conv = cnvcfr(i,j)*Qconv
                             do k = lctop,lcbot
                                dpovg=(pint(i,j,k+1)-pint(i,j,k))/g
                                if (t(i,j,k) < TRAD_ice) then
                                   atmosphere(1)%cloud(2)%water_content(k) =   &
                                   atmosphere(1)%cloud(2)%water_content(k) + dpovg*q_conv
                                else
                                   atmosphere(1)%cloud(1)%water_content(k) =   &
                                   atmosphere(1)%cloud(1)%water_content(k) + dpovg*q_conv
                                endif
                             end do   !-- do k = lctop,lcbot
                          endif      !-- if (lcbot-lctop > 1) then
                       endif        !-- if (MODELNAME == 'NMM' .OR. MODELNAME == 'NCAR') then
                       !bsf - end

                       !     call crtm forward model
                       error_status = crtm_forward(atmosphere,surface,                    &
                                      geometryinfo,channelinfo(sensorindex:sensorindex),  &
                                      rtsolution)
                       if (error_status /=0) then
                          print*,'***ERROR*** during crtm_forward call ', error_status
                          do n=1,channelinfo(sensorindex)%n_channels
                             tb(i,j,n)=spval
                          end do 
                          !         tb2(i,j)=spval
                          !         tb3(i,j)=spval
                          !         tb4(i,j)=spval
                       else 	 
                          do n=1,channelinfo(sensorindex)%n_channels
                             tb(i,j,n)=rtsolution(n,1)%brightness_temperature
                          end do 
                          !        tb1(i,j)=rtsolution(1,1)%brightness_temperature
                          !        tb2(i,j)=rtsolution(2,1)%brightness_temperature
                          !        tb3(i,j)=rtsolution(3,1)%brightness_temperature	 
                          !        tb4(i,j)=rtsolution(4,1)%brightness_temperature
                          if(i==ii.and.j==jj) then
                             do n=1,channelinfo(sensorindex)%n_channels
 3301                           format('Sample rtsolution(',I0,',',I0,') in CALRAD = ',F0.3)
                                print 3301,n,1,rtsolution(n,1)%brightness_temperature
                             enddo
                             do n=1,channelinfo(sensorindex)%n_channels
 3302                           format('Sample tb(',I0,',',I0,',',I0,') in CALRAD = ',F0.3)
                                print 3302,ii,jj,n,tb(ii,jj,n)
                             enddo
                          endif
                          !        if(tb1(i,j) < 400. )  &
                          !     &        print*,'good tb1 ',i,j,tb1(i,j),gdlat(i,j),gdlon(i,j)
                          !        if(tb2(i,j) > 400.)print*,'bad tb2 ',i,j,tb2(i,j)
                          !        if(tb3(i,j) > 400.)print*,'bad tb3 ',i,j,tb3(i,j)
                          !        if(tb4(i,j) > 400.)print*,'bad tb4 ',i,j,tb4(i,j)
                       end if
                    else
                       do n=1,channelinfo(sensorindex)%n_channels
                          tb(i,j,n)=spval
                       end do
                       !       tb1(i,j)=spval
                       !       tb2(i,j)=spval
                       !       tb3(i,j)=spval
                       !       tb4(i,j)=spval
                    END IF ! endif block for allowable satellite zenith angle 
                 end do ! end loop for i
              end do ! end loop for j 
  
              !      error_status = crtm_destroy(channelinfo)
              !      if (error_status /= success) &
              !     &   print*,'ERROR*** crtm_destroy error_status=',error_status

              if (isis=='amsre_aqua')then  ! writing amsre to grib (37 & 89 GHz)
                 do ixchan=1,4
                    ichan=8+ixchan
                    igot=iget(482+ixchan)
                    if(igot>0) then
                       do j=jsta,jend
                          do i=1,im
                             grid1(i,j)=tb(i,j,ichan)
                          enddo
                       enddo
                       id(1:25) = 0
                       id(02) = 133
                       id(8) = 175 + ixchan 
                       if (grib=="grib1") then
                          call gribit(igot,lvls(1,igot), grid1,im,jm)
                       else
                          cfld=cfld+1
                          fld_info(cfld)%ifld=IAVBLFLD(igot)
                          datapd(1:im,1:jend-jsta+1,cfld)=grid1(1:im,jsta:jend)
                       endif
                    endif
                 enddo
              end if  ! end of outputting amsre
              if (isis=='tmi_trmm')then  ! writing trmm to grib (37 & 85.5 GHz)
                 do ixchan=1,4
                    ichan=5+ixchan
                    igot=iget(487+ixchan)
                    if(igot>0) then
                       do j=jsta,jend
                          do i=1,im
                             grid1(i,j) = tb(i,j,ichan)
                          enddo
                       enddo
                       id(1:25) = 0
                       id(02) = 133
                       id(8) = 175 + ixchan 
                       if (grib=="grib1") then
                          call gribit(igot,lvls(1,igot), grid1,im,jm)
                       else
                          cfld=cfld+1
                          fld_info(cfld)%ifld=IAVBLFLD(igot)
                          datapd(1:im,1:jend-jsta+1,cfld)=grid1(1:im,jsta:jend)
                       endif
                    endif
                 enddo
              end if  ! end of outputting trmm

              if (isis=='imgr_g11')then  ! writing goes 11 to grib
                 do ixchan=1,4
                    ichan=ixchan
                    igot=445+ixchan
                    if(igot>0) then
                       do j=jsta,jend
                          do i=1,im
                             grid1(i,j) = tb(i,j,ichan)
                          enddo
                       enddo
                       id(1:25) = 0
                       id(02) = 130
                       id(8) = 240 + ixchan
                       if (grib=="grib1") then
                          call gribit(igot,lvls(1,igot), grid1,im,jm)
                       else
                          cfld=cfld+1
                          fld_info(cfld)%ifld=IAVBLFLD(igot)
                          datapd(1:im,1:jend-jsta+1,cfld)=grid1(1:im,jsta:jend)
                       endif
                    endif ! IGOT
                 enddo
              end if  ! end of outputting goes 11

              if (isis=='imgr_g12')then  ! writing goes 12 to grib
                 do ixchan=1,4   ! write brightness temperatures
                    ichan=ixchan
                    igot=iget(326+ixchan)
                    if(igot>0) then
                       do j=jsta,jend
                          do i=1,im
                             grid1(i,j)=tb(i,j,ichan)
                           enddo
                        enddo
                        id(1:25) = 0
                        id(02) = 129
                        id(8) = 212 + ixchan
                        if (grib=="grib1") then
                           call gribit(igot,lvls(1,igot), grid1,im,jm)
                        else
                           cfld=cfld+1
                           fld_info(cfld)%ifld=IAVBLFLD(igot)
                           datapd(1:im,1:jend-jsta+1,cfld)=grid1(1:im,jsta:jend)
                        endif
                    endif
                 enddo
               endif ! end of outputting goes 12
              if (isis=='abi_gr')then  ! writing goes-r nadir to grib2
                 nc=0
                 do ixchan=1,10
                   igot=iget(957+ixchan)
                   ichan=ixchan
                   if(igot>0)then
                    do j=jsta,jend
                     do i=1,im
                      grid1(i,j)=tb(i,j,ichan)
                     enddo
                    enddo
                    id(1:25) = 0
                    id(02) = 2
                    id(08) = 118
                    id(09) = 109
                    if(grib=="grib2" )then
                     cfld=cfld+1
                     fld_info(cfld)%ifld=IAVBLFLD(igot)
                     datapd(1:im,1:jend-jsta+1,cfld)=grid1(1:im,jsta:jend)
                    endif
                   endif
                 enddo ! channel loop
              end if  ! end of outputting goes-r nadir


           end if nadir ! end if for computing nadir simulated radiance    

           ! run crtm for non-nadir instruments / channels 

           nonnadir: if((isis=='ssmi_f13' .and. iget(800) > 0 ) .OR. &
                        (isis=='ssmi_f14' .and. iget(806) > 0 ) .OR. &
                        (isis=='ssmi_f15' .and. iget(812) > 0 ) .OR. &
                        (isis=='ssmis_f16' .and. iget(818) > 0) .OR. &
                        (isis=='ssmis_f17' .and. iget(825) > 0) .OR. &
                        (isis=='ssmis_f18' .and. iget(832) > 0) .OR. &
                        (isis=='ssmis_f19' .and. iget(839) > 0) .OR. &
                        (isis=='ssmis_f20' .and. iget(846) > 0) .OR. &
                        (isis=='imgr_mt2' .and. iget(860)>0) .OR. &
                        (isis=='imgr_mt1r' .and. iget(864)>0) .OR. &
                        (isis=='imgr_insat3d' .and. iget(865)>0) .OR. &
                        (isis=='imgr_g13' .and. iget(868)>0) .OR. &
                        (isis=='imgr_g15' .and. iget(872)>0) .OR. &
                        (isis=='abi_g16'  .and. post_abig16) .OR. &
                        (isis=='abi_g17'  .and. post_abig17) .OR. &
                        (isis=='seviri_m10' .and. iget(876)>0) .OR. &
<<<<<<< HEAD
                        (isis=='ahi_himawari8' .and. iget(912)>0) .OR. &
=======
                        (isis=='ahi_himawari8' .and. post_ahi8) .OR. &
>>>>>>> a5dbe9f5
                        (isis=='imgr_g12' .and. (iget(456)>0 .or. &
                        iget(457)>0 .or. iget(458)>0 .or. iget(459)>0)) .or. &
                        (isis=='imgr_g11' .and. (iget(460)>0 .or. &
                        iget(461)>0 .or. iget(462)>0 .or. iget(463)>0)))then

              do j=jsta,jend
                 do i=1,im
                    !    Load geometry structure
                    !    geometryinfo(1)%sensor_zenith_angle = zasat*rtd  ! local zenith angle ???????
                    ! compute satellite zenith angle
                    if(isis=='imgr_g12')then
                       sublat=0.0
                       sublon=-75.0
                    else if(isis=='seviri_m10')then
                       sublat=0.0
                       sublon=0.0
                    else if(isis=='imgr_g13')then
                       sublat=0.0
                       sublon=-75.0
                    else if(isis=='imgr_g15')then
                       sublat=0.0
                       sublon=-135.0
                    else if(isis=='abi_g16')then  ! positions should be controlled by runtime setting or fix file
                       sublat=0.0
                       sublon=-75.2
                    else if(isis=='abi_g17')then
                       sublat=0.0
                       sublon=-137.2
                    else if(isis=='imgr_g11')then
                       sublat=0.0
                       sublon=-135.0
                    else if(isis=='imgr_mt2') then
                       sublat=0.0
                       sublon=145.0
                    else if(isis=='imgr_mt1r') then
                       sublat=0.0
                       sublon=140.0
                    else if(isis=='imgr_insat3d') then
                       sublat=0.0
                       sublon=74.0
                    else if(isis=='ahi_himawari8') then
                       sublat=0.0
                       sublon=140.7
                    end if

!                   use zenith angle = 53.1 for SSMI and SSMIS:
                    if(isis=='ssmis_f16'.or.isis=='ssmis_f17'.or.isis=='ssmis_f18'.or. &
                       isis=='ssmis_f19'.or.isis=='ssmis_f20'.or.isis=='ssmi_f13'.or. &
                       isis=='ssmi_f14'.or.isis=='ssmi_f15')then
                       sat_zenith=53.1
                    else
                       ! For other imagers (GOES-11 and 12), calculate based on satellite location:
                       call GEO_ZENITH_ANGLE(i,j,gdlat(i,j),gdlon(i,j)  &
                            ,sublat,sublon,sat_zenith)
                    endif

                    geometryinfo(1)%sensor_zenith_angle=sat_zenith
	            geometryinfo(1)%sensor_scan_angle=sat_zenith

                    if(i==ii .and. j==jj) then
                       print *,'zenith info: zenith=',sat_zenith,' scan=',sat_zenith, &
                             ' MAX_SENSOR_SCAN_ANGLE=',MAX_SENSOR_SCAN_ANGLE
                    endif
                    !        geometryinfo(1)%sensor_zenith_angle = 0. ! 44.
                    !only call crtm if we have right satellite zenith angle
                    IF(geometryinfo(1)%sensor_zenith_angle <= MAX_SENSOR_SCAN_ANGLE &
                         .and. geometryinfo(1)%sensor_zenith_angle >= 0.0_r_kind)THEN
                       geometryinfo(1)%source_zenith_angle = acos(czen(i,j))*rtd ! solar zenith angle
                       geometryinfo(1)%sensor_scan_angle   = 0. ! scan angle, assuming nadir
                       if(i==ii.and.j==jj)print*,'sample geometry ',                   &
                          geometryinfo(1)%sensor_zenith_angle                          &
                          ,geometryinfo(1)%source_zenith_angle                         &
                          ,czen(i,j)*rtd 
                       !  Set land/sea, snow, ice percentages and flags

                       if(MODELNAME == 'NCAR' .OR. MODELNAME == 'RAPR')then
                          sfcpct(4)=pctsno(i,j)
                       else if(ivegsrc==1)then
                          itype=IVGTYP(I,J)
                          IF(itype == 0)itype=8
                          if(sno(i,j)<spval)then
                             snoeqv=sno(i,j)
                          else
                             snoeqv=0.
                          end if
                          CALL SNFRAC (SNO(I,J),IVGTYP(I,J),snofrac)
                          sfcpct(4)=snofrac
                       else if(ivegsrc==2)then
                          itype=IVGTYP(I,J)
                          itype = min(max(0,ivgtyp(i,j)),13)
                          if(sno(i,j)<spval)then
                             snoeqv=sno(i,j)
                          else
                             snoeqv=0.
                          end if
                          if(i==ii.and.j==jj)print*,'sno,itype,ivgtyp B cing snfrc = ',  &
                                                     snoeqv,itype,IVGTYP(I,J)
                          if(sm(i,j) > 0.1)then
                             sfcpct(4)=0.
                          else
                             call snfrac_gfs(SNOeqv,IVGTYP(I,J),snofrac)
                             sfcpct(4)=snofrac
                          end if
                       end if
                       
                       !	CALL SNFRAC (SNO(I,J),IVGTYP(I,J),snofrac)
                       !	sfcpct(4)=snofrac
                       if(sm(i,j) > 0.1)then ! water
                          !	 tsfc=sst(i,j)
                          tsfc = ths(i,j)*(pint(i,j,nint(lmh(i,j))+1)/p1000)**capa
                          vegcover=0.0
                          if(sfcpct(4) > 0.0_r_kind)then ! snow and water
                             sfcpct(1) = 1.0_r_kind-sfcpct(4)
                             sfcpct(2) = 0.0_r_kind
	                     sfcpct(3) = 0.0_r_kind
	                  else ! pure water
	                     sfcpct(1) = 1.0_r_kind
                             sfcpct(2) = 0.0_r_kind
	                     sfcpct(3) = 0.0_r_kind
	                  end if
                       else ! land and sea ice
	                  tsfc = ths(i,j)*(pint(i,j,nint(lmh(i,j))+1)/p1000)**capa
                          vegcover=vegfrc(i,j)
	                  if(sice(i,j) > 0.1)then ! sea ice
	                     if(sfcpct(4) > 0.0_r_kind)then ! sea ice and snow
	                        sfcpct(3) = 1.0_r_kind-sfcpct(4)
	                        sfcpct(1) = 0.0_r_kind
                                sfcpct(2) = 0.0_r_kind
                             else ! pure sea ice
	                        sfcpct(3)= 1.0_r_kind
                                sfcpct(1) = 0.0_r_kind
                                sfcpct(2) = 0.0_r_kind
	                     end if
	                  else ! land
	                     if(sfcpct(4) > 0.0_r_kind)then ! land and snow
	                        sfcpct(2)= 1.0_r_kind-sfcpct(4)
                                sfcpct(1) = 0.0_r_kind
                                sfcpct(3) = 0.0_r_kind
	                     else ! pure land
	                        sfcpct(2)= 1.0_r_kind
                                sfcpct(1) = 0.0_r_kind
                                sfcpct(3) = 0.0_r_kind
	                     end if
                          end if
	               end if 
                       if(si(i,j)/=spval)then 	
	                  snodepth = si(i,j)
                       else
                          snodepth = 0.
                       end if
                       !DTC added based on nadir section
                       ! Chuang: for igbp type 15 (snow/ice), the main type
                       ! needs to be set to ice or snow
                       ! to prevent crtm forward model from failing
                       if(novegtype==20 .and. itype==15 .and.sfcpct(4)<1.0_r_kind)then
                          if(debugprint)print*,'changing land type for veg type 15',i,j,itype,sfcpct(1:4)
                         sfcpct(1)=0.0_r_kind
                         sfcpct(2)=0.0_r_kind
                         sfcpct(3)=0.0_r_kind
                         sfcpct(4)=1.0_r_kind
                          !print*,'change main land type to snow for veg type 15
                          !',i,j
                       end if

                       sea  = sfcpct(1)  >= 0.99_r_kind
                       land = sfcpct(2)  >= 0.99_r_kind
                       ice  = sfcpct(3)  >= 0.99_r_kind
                       snow = sfcpct(4)  >= 0.99_r_kind
                       mixed = .not. sea  .and. .not. ice .and.     &
                               .not. land .and. .not. snow
                       if((sfcpct(1)+sfcpct(2)+sfcpct(3)+sfcpct(4)) >1._r_kind)  &
                          print*,'ERROR sfcpct ',i,j,sfcpct(1)  &
                                 ,sfcpct(2),sfcpct(3),sfcpct(4)
                       !    Load surface structure

                       !    Define land characteristics

                       !    **NOTE:  The model surface type --> CRTM surface type
                       !             mapping below is specific to the versions NCEP
                       !             GFS and NNM as of September 2005
                       !    itype = ivgtyp(i,j)
                       if(ivegsrc==0)then
                         itype = min(max(0,ivgtyp(i,j)),novegtype)
                       else
                         itype = min(max(1,ivgtyp(i,j)),novegtype)
                       end if
                       surface(1)%land_type = model_to_crtm(itype)

                       if(gridtype=='B' .or. gridtype=='E')then
                          surface(1)%wind_speed            = sqrt(u10h(i,j)*u10h(i,j)   &
                                                                  +v10h(i,j)*v10h(i,j))
                       else
                          surface(1)%wind_speed            = sqrt(u10(i,j)*u10(i,j)   &
                                                                  +v10(i,j)*v10(i,j))
                       end if

                       surface(1)%water_coverage        = sfcpct(1)
                       surface(1)%land_coverage         = sfcpct(2)
                       surface(1)%ice_coverage          = sfcpct(3)
                       surface(1)%snow_coverage         = sfcpct(4)
                       surface(1)%land_temperature      = tsfc
                       surface(1)%snow_temperature      = min(tsfc,280._r_kind)
                       surface(1)%water_temperature     = max(tsfc,270._r_kind)
                       surface(1)%ice_temperature       = min(tsfc,280._r_kind)
                       if(smstot(i,j)/=spval)then
                          surface(1)%soil_moisture_content = smstot(i,j)/10. !convert to cgs !???
                       else
                          surface(1)%soil_moisture_content = 0.05 ! default crtm value
                       end if		
                       surface(1)%vegetation_fraction   = vegcover
                       !       surface(1)%vegetation_fraction   = vegfrc(i,j)
                       surface(1)%soil_temperature      = 283.
                       !       surface(1)%soil_temperature      = stc(i,j,1)
                       surface(1)%snow_depth            = snodepth ! in mm
                       ! Debug print
                       if(debugprint)then       
                          if(surface(1)%wind_speed<0. .or. surface(1)%wind_speed>200.)  &
                             print*,'bad 10 m wind'
                          if(surface(1)%water_coverage<0. .or. surface(1)%water_coverage>1.) &
                             print*,'bad water coverage'
                          if(surface(1)%land_coverage<0. .or. surface(1)%land_coverage>1.)  &
                             print*,'bad land coverage'
                          if(surface(1)%ice_coverage<0. .or. surface(1)%ice_coverage>1.)  &
                             print*,'bad ice coverage'
                          if(surface(1)%snow_coverage<0. .or. surface(1)%snow_coverage>1.)  &
                             print*,'bad snow coverage'
                          if(surface(1)%land_temperature<0. .or. surface(1)%land_temperature>350.)  &
                             print*,'bad land T'
                          if(surface(1)%soil_moisture_content<0. .or. surface(1)%soil_moisture_content>600.) &
                             print*,'bad soil_moisture_content'
                          if(surface(1)%vegetation_fraction<0. .or. surface(1)%vegetation_fraction>1.) &
                             print*,'bad vegetation cover'
                          if(surface(1)%snow_depth<0. .or.  surface(1)%snow_depth>10000.) &
                             print*,'bad snow_depth'
                       end if
       
                       if(i==ii.and.j==jj)print*,'sample surface in CALRAD=',           &
                             i,j,surface(1)%wind_speed,surface(1)%water_coverage,       &
                             surface(1)%land_coverage,surface(1)%ice_coverage,          &
                             surface(1)%snow_coverage,surface(1)%land_temperature,      &
                             surface(1)%snow_temperature,surface(1)%water_temperature,  &
                             surface(1)%ice_temperature,surface(1)%vegetation_fraction, &
                             surface(1)%soil_temperature,surface(1)%snow_depth,         &
                             surface(1)%land_type,sm(i,j)

                       !       Load profiles into model layers

                       !       Load atmosphere profiles into RTM model layers
                       !       CRTM counts from top down just as post does
                       if(i==ii.and.j==jj)print*,'TOA= ',atmosphere(1)%level_pressure(0)
                       do k = 1,lm
                          atmosphere(1)%level_pressure(k) = pint(i,j,k+1)/r100
                          atmosphere(1)%pressure(k)       = pmid(i,j,k)/r100
                          atmosphere(1)%temperature(k)    = t(i,j,k)
	                  atmosphere(1)%absorber(k,1)     = max(0.  &
                                                              ,q(i,j,k)*h1000/(h1-q(i,j,k))) ! use mixing ratio like GSI
                          atmosphere(1)%absorber(k,2)     = max(ozsmall,o3(i,j,k)*constoz)
                          !        atmosphere(1)%absorber(k,2)     = max(ozsmall,o3(i,j,k)*h1000) ! convert to g/kg
                          ! fill in cloud mixing ratio later  
                          if(debugprint)then
                             if(atmosphere(1)%level_pressure(k)<0. .or. atmosphere(1)%level_pressure(k)>1060.) &
                                print*,'bad atmosphere(1)%level_pressure'  &
                                       ,i,j,k,atmosphere(1)%level_pressure(k)     
                             if(atmosphere(1)%pressure(k)<0. .or.   &
                                              atmosphere(1)%pressure(k)>1060.)  &
                                print*,'bad atmosphere(1)%pressure'  &
                                       ,i,j,k,atmosphere(1)%pressure(k) 
                             if(atmosphere(1)%temperature(k)<0. .or.   &
                                              atmosphere(1)%temperature(k)>400.)  &
                                print*,'bad atmosphere(1)%temperature'
                             !        if(atmosphere(1)%absorber(k,1)<0. .or.   &
                             !     &      atmosphere(1)%absorber(k,1)>1.)  &
                             !     &      print*,'bad atmosphere water vapor'
                             !        if(atmosphere(1)%absorber(k,2)<0. .or.   &
                             !     &      atmosphere(1)%absorber(k,1)>1.)  &
                             !     &      print*,'bad atmosphere o3'
                          end if
                          if(i==ii.and.j==jj)print*,'sample atmosphere in CALRAD=',  &
      	                           i,j,k,atmosphere(1)%level_pressure(k),atmosphere(1)%pressure(k),  &
                                   atmosphere(1)%temperature(k),atmosphere(1)%absorber(k,1),  &
                                   atmosphere(1)%absorber(k,2)
                          ! Specify clouds
                          dpovg=(pint(i,j,k+1)-pint(i,j,k))/g !crtm uses column integrated field
                          if(imp_physics==99 .or. imp_physics==98)then
                             atmosphere(1)%cloud(1)%effective_radius(k) = 10.
	                     atmosphere(1)%cloud(1)%water_content(k) = max(0.,qqw(i,j,k)*dpovg)
                             ! GFS uses temperature and ice concentration dependency formulation to determine 
                             ! effetive radis for cloud ice since GFS does not output ice concentration yet, 
                             !use default 50 um
	                     atmosphere(1)%cloud(2)%effective_radius(k) = 50.	 
                             atmosphere(1)%cloud(2)%water_content(k) = max(0.,qqi(i,j,k)*dpovg)
                             if(debugprint)then
                                if(atmosphere(1)%cloud(1)%water_content(k)<0. .or.   &
                                        atmosphere(1)%cloud(1)%water_content(k)>1.)  &
                                   print*,'bad atmosphere cloud water'
                                if(atmosphere(1)%cloud(2)%water_content(k)<0. .or.   &
                                        atmosphere(1)%cloud(2)%water_content(k)>1.)  &
                                   print*,'bad atmosphere cloud ice'
                             end if
                          else if(imp_physics==5 .or. imp_physics==85 .or. imp_physics==95)then
                             atmosphere(1)%cloud(1)%effective_radius(k) = 10.
                             atmosphere(1)%cloud(1)%water_content(k) = max(0.,qqw(i,j,k)*dpovg)
                             atmosphere(1)%cloud(2)%effective_radius(k) = 75.
                             atmosphere(1)%cloud(2)%water_content(k) = max(0.,qqi(i,j,k)*dpovg)
                             RHOX=1000.
                             RHO=pmid(i,j,k)/(RD*T(I,J,K)*(1.+D608*Q(I,J,K)))
                             atmosphere(1)%cloud(3)%effective_radius(k) = 0.
                             if(NRAIN(I,J,K)>0.) &
                                   atmosphere(1)%cloud(3)%effective_radius(k) =   &
                                   1.0E6*1.5*(RHO*qqr(i,j,k)/(PI*RHOX*NRAIN(I,J,K)))**(1./3.)
                             atmosphere(1)%cloud(3)%water_content(k) = max(0.,qqr(i,j,k)*dpovg)
                             if(F_RimeF(i,j,k)<=5.0)then
                                RHOX=100
                                if(NLICE(I,J,K)>0.) &
                                   atmosphere(1)%cloud(4)%effective_radius(k) =   &
                                   1.0E6*1.5*(RHO*qqs(i,j,k)/(PI*RHOX*NLICE(I,J,K)))**(1./3.) !convert to microns
                                atmosphere(1)%cloud(4)%water_content(k) = max(0.,qqs(i,j,k)*dpovg)
                                atmosphere(1)%cloud(5)%effective_radius(k) = 0.
                                atmosphere(1)%cloud(5)%water_content(k) =0.
                                atmosphere(1)%cloud(6)%effective_radius(k) = 0.
                                atmosphere(1)%cloud(6)%water_content(k) =0.
                             else if(F_RimeF(i,j,k)<=20.0)then
                                atmosphere(1)%cloud(4)%effective_radius(k) = 0.
                                atmosphere(1)%cloud(4)%water_content(k) =0.
                                RHOX=400.
                                if(NLICE(I,J,K)>0.) &
                                   atmosphere(1)%cloud(5)%effective_radius(k) =   &
                                         1.0E6*1.5*(RHO*qqs(i,j,k)/(PI*RHOX*NLICE(I,J,K)))**(1./3.)
                                atmosphere(1)%cloud(5)%water_content(k) =max(0.,qqs(i,j,k)*dpovg)
                                atmosphere(1)%cloud(6)%effective_radius(k) = 0.
                                atmosphere(1)%cloud(6)%water_content(k) =0.
                             else
                                atmosphere(1)%cloud(4)%effective_radius(k) = 0.
                                atmosphere(1)%cloud(4)%water_content(k) =0.
                                atmosphere(1)%cloud(5)%effective_radius(k) = 0.
                                atmosphere(1)%cloud(5)%water_content(k) =0.
                                RHOX=900.
                                if(NLICE(I,J,K)>0.) &
                                   atmosphere(1)%cloud(6)%effective_radius(k) =  &
                                       1.0E6*1.5*(RHO*qqs(i,j,k)/(PI*RHOX*NLICE(I,J,K)))**(1./3.)
                                   atmosphere(1)%cloud(6)%water_content(k) =max(0.,qqs(i,j,k)*dpovg)
                             end if
                             if(debugprint .and. i==im/2 .and. j==jsta)   &
                                print*,'sample precip ice radius= ',i,j,k, F_RimeF(i,j,k), &
                                atmosphere(1)%cloud(4)%effective_radius(k), atmosphere(1)%cloud(4)%water_content(k), &
                                atmosphere(1)%cloud(5)%effective_radius(k), atmosphere(1)%cloud(5)%water_content(k), &
                                atmosphere(1)%cloud(6)%effective_radius(k), atmosphere(1)%cloud(6)%water_content(k)

                          else if(imp_physics==8 .or. imp_physics==6 .or. imp_physics==2 .or. &
                                  imp_physics==28 .or.  imp_physics==11)then
                             atmosphere(1)%cloud(1)%water_content(k)=max(0.,qqw(i,j,k)*dpovg)
                             atmosphere(1)%cloud(2)%water_content(k)=max(0.,qqi(i,j,k)*dpovg)
                             atmosphere(1)%cloud(3)%water_content(k)=max(0.,qqr(i,j,k)*dpovg)
                             atmosphere(1)%cloud(4)%water_content(k)=max(0.,qqs(i,j,k)*dpovg)
                             atmosphere(1)%cloud(5)%water_content(k)=max(0.,qqg(i,j,k)*dpovg)
                             atmosphere(1)%cloud(1)%effective_radius(k)=effr(pmid(i,j,k),t(i,j,k), &
                             q(i,j,k),qqw(i,j,k),qqi(i,j,k),qqr(i,j,k),f_rimef(i,j,k),nlice(i,j,k), &
                             nrain(i,j,k),qqs(i,j,k),qqg(i,j,k),qqnr(i,j,k),qqni(i,j,k),imp_physics,'C')
                             atmosphere(1)%cloud(2)%effective_radius(k)=effr(pmid(i,j,k),t(i,j,k), &
                             q(i,j,k),qqw(i,j,k),qqi(i,j,k),qqr(i,j,k),f_rimef(i,j,k),nlice(i,j,k), &
                             nrain(i,j,k),qqs(i,j,k),qqg(i,j,k),qqnr(i,j,k),qqni(i,j,k),imp_physics,'I')
                             atmosphere(1)%cloud(3)%effective_radius(k)=effr(pmid(i,j,k),t(i,j,k), &
                             q(i,j,k),qqw(i,j,k),qqi(i,j,k),qqr(i,j,k),f_rimef(i,j,k),nlice(i,j,k), &
                             nrain(i,j,k),qqs(i,j,k),qqg(i,j,k),qqnr(i,j,k),qqni(i,j,k),imp_physics,'R')
                             atmosphere(1)%cloud(4)%effective_radius(k)=effr(pmid(i,j,k),t(i,j,k), &
                             q(i,j,k),qqw(i,j,k),qqi(i,j,k),qqr(i,j,k),f_rimef(i,j,k),nlice(i,j,k), &
                             nrain(i,j,k),qqs(i,j,k),qqg(i,j,k),qqnr(i,j,k),qqni(i,j,k),imp_physics,'S')
                             atmosphere(1)%cloud(5)%effective_radius(k)=effr(pmid(i,j,k),t(i,j,k), &
                             q(i,j,k),qqw(i,j,k),qqi(i,j,k),qqr(i,j,k),f_rimef(i,j,k),nlice(i,j,k), &
                             nrain(i,j,k),qqs(i,j,k),qqg(i,j,k),qqnr(i,j,k),qqni(i,j,k),imp_physics,'G')
                          end if 
                       end do
!Meng 09/2018 modify two model layer having identical pressure
                       do k = 1,lm-1
                          if (abs(atmosphere(1)%pressure(k)-atmosphere(1)%pressure(k+1)) &
                              < 0.005) then
                             atmosphere(1)%pressure(k)=atmosphere(1)%pressure(k)+0.005
                          endif
                       enddo
                       !bsf - start
                       !-- Add subgrid-scale convective clouds for WRF runs
                       if(icu_physics==2) then
                          lcbot=nint(hbot(i,j))
                          lctop=nint(htop(i,j))
                          if (lcbot-lctop > 1) then
                             !-- q_conv = assumed grid-averaged cloud water/ice condensate from convection (Cu)
                             !   In "params" Qconv=0.1e-3 and TRAD_ice=253.15; cnvcfr is the Cu cloud fraction
                             !   calculated as a function of Cu rain rate (Slingo, 1987) in subroutine MDLFLD
                             q_conv = cnvcfr(i,j)*Qconv
                             do k = lctop,lcbot
                                dpovg=(pint(i,j,k+1)-pint(i,j,k))/g
                                if (t(i,j,k) < TRAD_ice) then
	                           atmosphere(1)%cloud(2)%water_content(k) =   &
                                             atmosphere(1)%cloud(2)%water_content(k) + dpovg*q_conv
                                else
	                           atmosphere(1)%cloud(1)%water_content(k) =   &
                                              atmosphere(1)%cloud(1)%water_content(k) + dpovg*q_conv
                                endif
                             end do   !-- do k = lctop,lcbot
                          endif      !-- if (lcbot-lctop > 1) then
                       endif        !-- if (MODELNAME == 'NMM' .OR. MODELNAME == 'NCAR') then
                       !bsf - end

                       !     call crtm forward model
                       error_status = crtm_forward(atmosphere,surface,                    &
                                      geometryinfo,channelinfo(sensorindex:sensorindex),  &
                                      rtsolution)
                       if (error_status /=0) then
                          print*,'***ERROR*** during crtm_forward call ',  &
                                 error_status
                          do n=1,channelinfo(sensorindex)%n_channels
                             tb(i,j,n)=spval
                          end do
                       else
                          do n=1,channelinfo(sensorindex)%n_channels
                             tb(i,j,n)=rtsolution(n,1)%brightness_temperature
                          end do
                          if(i==ii.and.j==jj) then
                             do n=1,channelinfo(sensorindex)%n_channels
 3303                           format('Sample rtsolution(',I0,',',I0,') in CALRAD = ',F0.3)
                                print 3303,n,1,rtsolution(n,1)%brightness_temperature
                             enddo
                             do n=1,channelinfo(sensorindex)%n_channels
 3304                           format('Sample tb(',I0,',',I0,',',I0,') in CALRAD = ',F0.3)
                                print 3304,i,j,n,tb(i,j,n)
                             enddo
                          endif
                          !        if(tb1(i,j) < 400. )  &
                          !     &        print*,'good tb1 ',i,j,tb1(i,j),gdlat(i,j),gdlon(i,j)
                          !        if(tb2(i,j) > 400.)print*,'bad tb2 ',i,j,tb2(i,j)
                          !        if(tb3(i,j) > 400.)print*,'bad tb3 ',i,j,tb3(i,j)
                          !        if(tb4(i,j) > 400.)print*,'bad tb4 ',i,j,tb4(i,j)
                       end if
                    else
                       do n=1,channelinfo(sensorindex)%n_channels
                          tb(i,j,n)=spval
                       end do
                    END IF ! endif block for allowable satellite zenith angle 
                 end do ! end loop for i
              end do ! end loop for j 

               !      error_status = crtm_destroy(channelinfo)
               !      if (error_status /= success) &
               !     &   print*,'ERROR*** crtm_destroy error_status=',error_status

              if (isis=='ssmi_f13')then  ! writing ssmi to grib (37 & 85 GHz)
              nc=0
              do ixchan=1,7
                igot=iget(800)
                ichan=ixchan
                if(lvls(ixchan,igot).eq.1)then
                  nc=nc+1
                  do j=jsta,jend
                    do i=1,im
                      grid1(i,j)=tb(i,j,nc)
                    enddo
                  enddo
                  id(1:25) = 0
                  id(02) = 2
                  id(08) = 118
                  id(09) = 109
                  if (grib=="grib1") then
                    call gribit(igot,11300+ixchan, grid1,im,jm)
                  endif
                 endif
              enddo
              end if  ! end of outputting ssmi f13
              if (isis=='ssmi_f14')then  ! writing ssmi to grib (19,37 & 85 GHz)
              nc=0
              do ixchan=1,7
                igot=iget(806)
                ichan=ixchan
                if(lvls(ixchan,igot).eq.1)then
                  nc=nc+1
                  do j=jsta,jend
                    do i=1,im
                      grid1(i,j)=tb(i,j,nc)
                    enddo
                  enddo
                  id(1:25) = 0
                  id(02) = 2
                  id(08) = 118
                  id(09) = 109
!                  print*,'id8=',id(8)
                  if (grib=="grib1") then
                    call gribit(igot,11400+ixchan, grid1,im,jm)
                  endif
                 endif
              enddo
              end if  ! end of outputting ssmi f14
              if (isis=='ssmi_f15')then  ! writing ssmi to grib (19,37 & 85 GHz)
              nc=0
              do ixchan=1,7
                igot=iget(812)
                ichan=ixchan
                if(lvls(ixchan,igot).eq.1)then
                  nc=nc+1
                  do j=jsta,jend
                    do i=1,im
                      grid1(i,j)=tb(i,j,nc)
                    enddo
                  enddo
                  id(1:25) = 0
                  id(02) = 2
                  id(08) = 118
                  id(09) = 109
!                  print*,'id8=',id(8)
                  if (grib=="grib1") then
                    call gribit(igot,11500+ixchan, grid1,im,jm)
                  endif
                 endif
              enddo
              end if  ! end of outputting ssmi f15
              if (isis=='ssmis_f16')then  ! writing ssmis to grib (183,19,37 & 85GHz)
              nc=0
              do ixchan=1,24
                igot=iget(818)
                ichan=ixchan
                print*,'ixchan,lvls=',ixchan,lvls(ixchan,igot)
                if(lvls(ixchan,igot).eq.1)then
                  nc=nc+1
                  do j=jsta,jend
                    do i=1,im
                      grid1(i,j)=tb(i,j,nc)
                    enddo
                  enddo
                  id(1:25) = 0
                  id(02) = 2
                  id(08) = 118
                  id(09) = 109
                  if (grib=="grib1") then
                    call gribit(igot,11600+ixchan, grid1,im,jm)
                  endif
                 endif
              enddo
              end if  ! end of outputting ssmis f16
              if (isis=='ssmis_f17')then  ! writing ssmis to grib (183,19,37 &85GHz)
              nc=0
              do ixchan=1,24
                igot=iget(825)
                ichan=ixchan
                if(lvls(ixchan,igot).eq.1)then
                  nc=nc+1
                  do j=jsta,jend
                    do i=1,im
                      grid1(i,j)=tb(i,j,nc)
                    enddo
                  enddo
                  id(1:25) = 0
                  id(02) = 2
                  id(08) = 118
                  id(09) = 109
!                  print*,'id8=',id(8)
                  if (grib=="grib1") then
                    call gribit(igot,11700+ixchan, grid1,im,jm)
                  endif
                 endif
              enddo
              end if  ! end of outputting ssmis f17
              if (isis=='ssmis_f18')then  ! writing ssmis to grib (183,19,37 &85GHz)
              nc=0
              do ixchan=1,24
                igot=iget(832)
                ichan=ixchan
                if(lvls(ixchan,igot).eq.1)then
                  nc=nc+1
                  do j=jsta,jend
                    do i=1,im
                      grid1(i,j)=tb(i,j,nc)
                    enddo
                  enddo
                  id(1:25) = 0
                  id(02) = 2
                  id(08) = 118
                  id(09) = 109
!                  print*,'id8=',id(8)
                  if (grib=="grib1") then
                    call gribit(igot,11800+ixchan, grid1,im,jm)
                  endif
                 endif
              enddo
              end if  ! end of outputting ssmis f18
              if (isis=='ssmis_f19')then  ! writing ssmis to grib (183,19,37 &85GHz)
              nc=0
              do ixchan=1,24
                igot=iget(839)
                ichan=ixchan
                if(lvls(ixchan,igot).eq.1)then
                  nc=nc+1
                  do j=jsta,jend
                    do i=1,im
                      grid1(i,j)=tb(i,j,nc)
                    enddo
                  enddo
                  id(1:25) = 0
                  id(02) = 2
                  id(08) = 118
                  id(09) = 109
!                  print*,'id8=',id(8)
                  if (grib=="grib1") then
                    call gribit(igot,11900+ixchan, grid1,im,jm)
                  endif
                 endif
              enddo
              end if  ! end of outputting ssmis f19
              if (isis=='ssmis_f20')then  ! writing ssmis to grib (183,19,37 &85GHz)
              nc=0
              do ixchan=1,24
                igot=iget(846)
                ichan=ixchan
                if(lvls(ixchan,igot).eq.1)then
                  nc=nc+1
                  do j=jsta,jend
                    do i=1,im
                      grid1(i,j)=tb(i,j,nc)
                    enddo
                  enddo
                  id(1:25) = 0
                  id(02) = 2
                  id(08) = 118
                  id(09) = 109
!                  print*,'id8=',id(8)
                  if (grib=="grib1") then
                    call gribit(igot,12000+ixchan, grid1,im,jm)
                  endif
                 endif
              enddo
              end if  ! end of outputting ssmis f20
              if(isis=='imgr_mt2') then ! writing MTSAT-2 to grib
                 nc=0
                 do ichan=1,4
                    igot=iget(860)
                      if(lvls(ichan,igot).eq.1)then
                       nc=nc+1
                       do j=jsta,jend
                          do i=1,im
                             grid1(i,j)=tb(i,j,nc)
                          enddo
                       enddo
                       id(1:25) = 0
                       id(02) = 2
                       id(08) = 118
                       id(09) = 109
                       if(grib=="grib1") then
                          call gribit(igot,20000+ichan, grid1,im,jm)
                       else if(grib=="grib2" )then
                          cfld=cfld+1
                          fld_info(cfld)%ifld=IAVBLFLD(igot)
                          datapd(1:im,1:jend-jsta+1,cfld)=grid1(1:im,jsta:jend)
                       endif
                    endif
                 enddo
              endif
              if(isis=='imgr_mt1r') then ! writing MTSAT-1r to grib
                 nc=0
                 do ichan=1,4
                    igot=iget(864) 
                      if(lvls(ichan,igot).eq.1)then
                       nc=nc+1
                       do j=jsta,jend
                          do i=1,im
                             grid1(i,j)=tb(i,j,nc)
                          enddo
                       enddo
                       id(1:25) = 0
                       id(02) = 2
                       id(08) = 118
                       id(09) = 109
                       if(grib=="grib1") then
                          call gribit(igot,10000+ichan, grid1,im,jm)
                       else if(grib=="grib2" )then
                          cfld=cfld+1
                          fld_info(cfld)%ifld=IAVBLFLD(igot)
                          datapd(1:im,1:jend-jsta+1,cfld)=grid1(1:im,jsta:jend)
                       endif
                    endif
                 enddo
              endif
              if_insat3d: if(isis=='imgr_insat3d') then ! writing MTSAT-1r to grib
                 nc=0
                 do ichan=1,4
                    igot=iget(865) 
                      if(lvls(ichan,igot).eq.1)then
                       nc=nc+1
                       do j=jsta,jend
                          do i=1,im
                             grid1(i,j)=tb(i,j,nc)
                          enddo
                       enddo
                       id(1:25) = 0
                       id(02) = 2
                       id(08) = 118
                       id(09) = 109
                       if(grib=="grib1") then
                          call gribit(igot,3000+ichan, grid1,im,jm)
                       else if(grib=="grib2" )then
                          cfld=cfld+1
                          fld_info(cfld)%ifld=IAVBLFLD(igot)
                          datapd(1:im,1:jend-jsta+1,cfld)=grid1(1:im,jsta:jend)
                       endif
                    endif
                 enddo
              endif if_insat3d
              if (isis=='imgr_g11')then  ! writing goes 11 to grib
                 do ixchan=1,4
                    ichan=ixchan
                    igot=iget(459+ixchan)
                    if(igot>0) then
                       do j=jsta,jend
                          do i=1,im
                             grid1(i,j)=tb(i,j,ichan)
                          enddo
                       enddo
                       id(1:25) = 0
                       id(02) = 130
                       id(8) = 240 + ixchan 
                       if(grib=="grib1") then
                          call gribit(igot,lvls(1,igot), grid1,im,jm)
                       else if(grib=="grib2" )then
                          cfld=cfld+1
                          fld_info(cfld)%ifld=IAVBLFLD(igot)
                          datapd(1:im,1:jend-jsta+1,cfld)=grid1(1:im,jsta:jend)
                       endif
                    endif
                enddo
              endif ! end of outputting goes 11
              if (isis=='imgr_g12')then  ! writing goes 12 to grib
                 do ixchan=1,4
                    ichan=ixchan
                    igot=iget(455+ixchan)
                    if(igot>0) then
                       do j=jsta,jend
                          do i=1,im
                             grid1(i,j)=tb(i,j,ichan)
                          enddo
                       enddo
                       id(1:25) = 0
                       id(02) = 129
                       id(8) = 212 + ixchan
                       if(grib=="grib1") then
                          call gribit(igot,lvls(1,igot), grid1,im,jm)
                       else if(grib=="grib2" )then
                          cfld=cfld+1
                          fld_info(cfld)%ifld=IAVBLFLD(igot)
                          datapd(1:im,1:jend-jsta+1,cfld)=grid1(1:im,jsta:jend)
                       endif
                    endif
                 enddo
              end if  ! end of outputting goes 12
              if (isis=='seviri_m10')then  ! writing msg/severi 10
                 nc=0
                 do ixchan=1,8
                   ichan=ixchan
                   igot=iget(876)
                   if(lvls(ixchan,igot).eq.1)then
                    nc=nc+1
                    do j=jsta,jend
                     do i=1,im
                      grid1(i,j)=tb(i,j,nc)
                     enddo
                    enddo
                    id(1:25) = 0
                    id(02) = 2
                    id(08) = 118
                    id(09) = 109
!                    print*,'id8=',id(8)
                    if (grib=="grib1") then
                     call gribit(igot,1000+ichan, grid1,im,jm)
                    endif
                 endif
                 enddo
              end if  ! end of outputting msg/seviri 10
              if (isis=='imgr_g13')then  ! writing goes 13 to grib
                 nc=0
                 do ixchan=1,4
                   igot=iget(868)
                   ichan=ixchan
                   if(lvls(ixchan,igot).eq.1)then
                    nc=nc+1
                    do j=jsta,jend
                     do i=1,im
                      grid1(i,j)=tb(i,j,nc)
                     enddo
                    enddo
                    id(1:25) = 0
                    id(02) = 2
                    id(08) = 118
                    id(09) = 109
!                    print*,'id8=',id(8)
                    if (grib=="grib1") then
                     call gribit(igot,1300+ixchan, grid1,im,jm)
                    endif
                 endif
                 enddo
              end if  ! end of outputting goes 13
              if (isis=='imgr_g15')then  ! writing goes 15 to grib
                 nc=0
                 do ixchan=1,4
                   igot=iget(872)
                   ichan=ixchan
                   if(lvls(ixchan,igot).eq.1)then
                    nc=nc+1
                    do j=jsta,jend
                     do i=1,im
                      grid1(i,j)=tb(i,j,nc)
                     enddo
                    enddo
                    id(1:25) = 0
                    id(02) = 2
                    id(08) = 118
                    id(09) = 109
!                    print*,'id8=',id(8)
                    if (grib=="grib1") then
                     call gribit(igot,1500+ixchan, grid1,im,jm)
                    endif
                 endif
                 enddo
              end if  ! end of outputting goes 15
              if (isis=='abi_g16')then  ! writing goes 16 to grib
                 nc=0
                 do ixchan=1,10
                   igot=iget(926+ixchan)
                   ichan=ixchan
                   if(igot>0)then
                    do j=jsta,jend
                     do i=1,im
                      grid1(i,j)=tb(i,j,ichan)
                     enddo
                    enddo
                    id(1:25) = 0
                    id(02) = 2
                    id(08) = 118
                    id(09) = 109
                    if(grib=="grib2" )then
                     cfld=cfld+1
                     fld_info(cfld)%ifld=IAVBLFLD(igot)
                     datapd(1:im,1:jend-jsta+1,cfld)=grid1(1:im,jsta:jend)
                    endif
                   endif
                 enddo ! channel loop
              end if  ! end of outputting goes 16
              if (isis=='abi_g17')then  ! writing goes 16 to grib
                 nc=0
                 do ixchan=1,10
                   igot=iget(936+ixchan)
                   ichan=ixchan
                   if(igot>0)then
                    do j=jsta,jend
                     do i=1,im
                      grid1(i,j)=tb(i,j,ichan)
                     enddo
                    enddo
                    id(1:25) = 0
                    id(02) = 2
                    id(08) = 118
                    id(09) = 109
                    if(grib=="grib2" )then
                     cfld=cfld+1
                     fld_info(cfld)%ifld=IAVBLFLD(igot)
                     datapd(1:im,1:jend-jsta+1,cfld)=grid1(1:im,jsta:jend)
                    endif
                   endif
                 enddo ! channel loop
              end if  ! end of outputting goes 17
              if(isis=='ahi_himawari8') then ! writing Himawari-8 AHI to grib
<<<<<<< HEAD
                 nc=0
                 do ichan=1,10
                    igot=iget(912)
                      if(lvls(ichan,igot).eq.1)then
                       nc=nc+1
                       do j=jsta,jend
                          do i=1,im
                             grid1(i,j)=tb(i,j,nc)
=======
                 do ichan=1,10
                    igot=iget(912+ichan)
                      if(igot>0)then
                       do j=jsta,jend
                          do i=1,im
                             grid1(i,j)=tb(i,j,ichan)
>>>>>>> a5dbe9f5
                          enddo
                       enddo
                       id(1:25) = 0
                       id(02) = 2
                       id(08) = 118
                       id(09) = 109
<<<<<<< HEAD
                       if(grib=="grib1") then
                          call gribit(igot,28000+ichan, grid1,im,jm)
                       else if(grib=="grib2" )then
                          cfld=cfld+1
                          fld_info(cfld)%ifld=IAVBLFLD(igot)
                          datapd(1:im,1:jend-jsta+1,cfld)=grid1(1:im,jsta:jend)
=======
                       if(grib=="grib2" )then
                        cfld=cfld+1
                        fld_info(cfld)%ifld=IAVBLFLD(igot)
                        datapd(1:im,1:jend-jsta+1,cfld)=grid1(1:im,jsta:jend)
>>>>>>> a5dbe9f5
                       endif
                    endif
                 enddo
              endif ! end of outputting himawari-8 ahi

           end if nonnadir  ! end if for computing simulated radiance with zenith angle correction
      
           ! Deallocate arrays
           CALL crtm_atmosphere_destroy(atmosphere(1))
           CALL crtm_surface_destroy(surface(1))
           CALL crtm_rtsolution_destroy(rtsolution)
           if (crtm_atmosphere_associated(atmosphere(1))) &
              write(6,*)' ***ERROR** destroying atmosphere.'
           if (crtm_surface_associated(surface(1))) &
              write(6,*)' ***ERROR** destroying surface.'
           if (ANY(crtm_rtsolution_associated(rtsolution))) &
              write(6,*)' ***ERROR** destroying rtsolution.'
           deallocate(tb)
           deallocate (rtsolution)
       
!     
        end if  sensor_avail  ! end of if block for only calling crtm when sepcific sensor is requested in the control file
     end do  sensordo ! end looping for different satellite
     error_status = crtm_destroy(channelinfo)
     if (error_status /= success) &
         print*,'ERROR*** crtm_destroy error_status=',error_status
     deallocate(channelinfo) 
  endif ifactive ! for all iget logical
  return
end SUBROUTINE CALRAD_WCLOUD

REAL FUNCTION EFFR(pmid,t,q,qqw,qqi,qqr,f_rimef, nlice, nrain, &
                   qqs,qqg,qqnr,qqni,mp_opt,species)

!       JASON OTKIN AND WILLIAM LEWIS
!       09 DECEMBER 2014

  use params_mod, only: pi, rd, d608, rg

        implicit none

        real :: pmid,t,q,qqw,qqi,qqr,qqs,qqg,f_rimef,nlice,nrain
        real :: qqnr,qqni
        character(LEN=1) :: species

        integer                         :: n,count,count1,mp_opt
        real :: rho, ncc, rhox
        real :: n0_s, n0_r, n0_g
        real :: lambdar, lambdas, lambdag

!-------------------------------------------------------------------------------
!  GAMMA FUNCTION & RELATED VARIABLES
!-------------------------------------------------------------------------------

        real :: gamma
        real :: gamma_crg, gamma_s
!       real :: gamma_i

        real :: WGAMMA, GAMMLN

        real    :: rc,mu_c,am_c,bm_c,cce(3,15),ccg(3,15),ocg1(15),ocg2(15)
        integer :: nu_c

        real, dimension(0:15), parameter:: g_ratio = (/6,24,60,120,210, &
     &              336,504,720,990,1320,1716,2184,2730,3360,4080,4896/)

        real    :: rr, mu_r, am_r, bm_r, cre(3), crg(3), ore1, org1, org2
        real    :: mvd_r, ron_sl, ron_r0, ron_c0, ron_c1, ron_c2, obmr

        real    :: ri, mu_i, am_i, bm_i, cie(3), cig(3), oig1, oig2, obmi

        real    :: rs, am_s, oams, cse(3)
        real    :: loga, a, b, tc0, smob, smo2, smoc
        REAL, PARAMETER:: mu_s = 0.6357
        REAL, PARAMETER:: Kap0 = 490.6
        REAL, PARAMETER:: Kap1 = 17.46
        REAL, PARAMETER:: Lam0 = 20.78
        REAL, PARAMETER:: Lam1 = 3.29

!-------------------------------------------------------------------------------
!  MINIMUM/MAXIMUM CONSTANTS FOR ALL SCHEMES
!-------------------------------------------------------------------------------

        real, parameter :: eps=0.622, beta_crg=3., beta_i=2.,beta_s=2.4

        real, parameter :: min_qc=1.e-7, min_qr=1.e-7, min_qi=1.e-8,min_qs=1.e-8, min_qg=1.e-7
        real, parameter :: min_c=2.e-6,  min_r=20.e-6, min_i=4.e-6,min_s=20.e-6, min_g=20.e-6
        real, parameter :: max_c=1.e-2,  max_r=1.e-2,  max_i=1.e-3,max_s=2.e-2,  max_g=5.e-0

        real    :: am_g, bm_g, mu_g
        real    :: cgg(3), cge(3), oge1, obmg, ogg1, ogg2

        double precision :: no_exp, no_min, lm_exp, lamg, lamc, lamr, lami, lams

!-------------------------------------------------------------------------------
!  WSM6-SPECIFIC ARRAYS
!-------------------------------------------------------------------------------

        real :: wsm6_nci, xmi, xmitemp

!-------------------------------------------------------------------------------
!  CONSTANTS FOR WSM6 MICROPHYSICS SCHEME
!-------------------------------------------------------------------------------

        real, parameter :: wsm6_cnp=3.e8, wsm6_rhor=1000.
        real, parameter :: wsm6_rhos=100., wsm6_rhog=500.
        real, parameter :: wsm6_dimax=500.e-6, wsm6_dicon=11.9
        real, parameter :: wsm6_alpha=.12, wsm6_t0c=273.15
        real, parameter :: wsm6_n0s=2.e6, wsm6_n0smax=1.e11
        real, parameter :: wsm6_n0r=8.e6, wsm6_n0g=4.e6
        real, parameter :: wsm6_qmin=1.e-15

!-------------------------------------------------------------------------------
!  CONSTANTS FOR LIN MICROPHYSICS SCHEME
!-------------------------------------------------------------------------------

        real, parameter :: lin_rhoi=100., lin_rhor=1000., lin_rhos=100.
        real, parameter :: lin_rhog=400., lin_cnp=3.e8
        real, parameter :: lin_n0r=8.e6,  lin_n0s=3.e6,   lin_n0g=4.e6

!-------------------------------------------------------------------------------
!  CONSTANTS FOR NEW THOMPSON MICROPHYSICS SCHEME (FOR WRF VERSIONS 3.1 AND UP)
!-------------------------------------------------------------------------------

        real, parameter :: nthom_rhor=1000., nthom_rhos=100.
!       WM LEWIS updated rhog to 500 from 400
        real, parameter :: nthom_rhog=500.,  nthom_rhoi=890.
        real, parameter :: nthom_gon_min=1.e4, nthom_gon_max=3.e6
        real, parameter :: nthom_nt_c=100.e6

        real, parameter :: nthom_min_nci=5.e2
        real, parameter :: nthom_min_ncr=1.e-6

        real, parameter :: nthom_bm_s=2.0               !this is important

        real :: nci2, ncc2, ncr2

        real, dimension(10), parameter :: &
        nthom_sa = (/ 5.065339, -0.062659, -3.032362, 0.029469, -0.000285, &
                      0.31255,   0.000204,  0.003199, 0.0,      -0.015952/)
        real, dimension(10), parameter :: &
        nthom_sb = (/ 0.476221, -0.015896,  0.165977, 0.007468, -0.000141, &
                      0.060366,  0.000079,  0.000594, 0.0,      -0.003577/)

!-------------------------------------------------------------------------------
!  CONSTANTS FOR GFDL MICROPHYSICS SCHEME - which is Lin for precip clouds
!-------------------------------------------------------------------------------

        real, parameter :: gfdl_rhoi=100., gfdl_rhor=1000., gfdl_rhos=100.
        real, parameter :: gfdl_rhog=400., gfdl_cnp=3.e8
        real, parameter :: gfdl_tice = 273.16

        real, parameter :: gfdl_qmin = 1.0e-5, gfdl_ccn = 1.0e8, gfdl_beta = 1.22
        real, parameter :: gfdl_gammar = 17.837789, gfdl_gammas = 8.2850630, gfdl_gammag = 11.631769
        real, parameter :: gfdl_alphar = 0.8, gfdl_alphas = 0.25, gfdl_alphag = 0.5
        real, parameter :: gfdl_n0r=8.e6, gfdl_n0s=3.e6, gfdl_n0g=4.e6

        real, parameter :: gfdl_rewmin = 5.0,  gfdl_rewmax = 10.0
        real, parameter :: gfdl_reimin = 10.0, gfdl_reimax = 150.0
        real, parameter :: gfdl_rermin = 0.0,  gfdl_rermax = 10000.0
        real, parameter :: gfdl_resmin = 0.0,  gfdl_resmax = 10000.0
        real, parameter :: gfdl_regmin = 0.0,  gfdl_regmax = 10000.0



        if(mp_opt.eq.6) then                        !WSM6 SCHEME

          n0_r = wsm6_n0r
          n0_g = wsm6_n0g
          n0_s = wsm6_n0s

        elseif(mp_opt.eq.2)then                     !LIN SCHEME

          n0_r = lin_n0r
          n0_g = lin_n0g
          n0_s = lin_n0s
   
        endif

        gamma_crg = 6.0      ! gamma(1.0 + beta_crg)
        gamma_s = 2.981134   ! gamma(1.0 + beta_s)
!       gamma_i = 2.0        ! gamma(1.0 + beta_i)

!------------------------------------------------------------------------------
!  SET DIAMETER ARRAYS TO ZERO, COMPUTE DENSITY
!------------------------------------------------------------------------------

        effr=0. 

        rho=pmid/(rd*t*(1.+D608*q))


 if(mp_opt.eq.6)then

     SELECT CASE(species)

     CASE("C")

     if ( qqw.gt.min_qc ) then !cloud diameter: assume constant # concentration
       effr = 1.0E6*(( 6. * rho * qqw ) / &
       (pi * wsm6_rhor * wsm6_cnp))**(1/3.)

     endif

     CASE("R")

     if ( qqr.gt.min_qr ) then !rain diameter: assume gamma distribution
       effr = 1.0E6*( ( 6. * rho * qqr ) / &
       ( pi * wsm6_rhor * n0_r * gamma_crg ) ) ** (1/(1+beta_crg ) )
     endif

     CASE("G")

     if ( qqg.gt.min_qg ) then !graupel diameter: assume gamma distribution
       effr = 1.0E6*( ( 6. * rho * qqg ) / &
       ( pi * wsm6_rhog * n0_g * gamma_crg ) ) ** (1/(1+beta_crg ) )
     endif

     CASE("S")

     if ( qqs.gt.min_qs ) then !snow diameter: assume gamma distribution
       effr = 1.0E6*( ( 6. * rho * qqs ) / &
       ( pi * wsm6_rhos * n0_s * gamma_s   ) ) ** ( 1/(1+beta_s) )
     endif

!  ICE DIAMETER: CALCULATED USING METHOD OUTLINED IN WRF BROWSER.  Refer to
!  phys/module_mp_wsm6.F (Vice:fallout of ice crystal).

     CASE("I")

     if ( qqi.gt.min_qi ) then !ice diameter
!       wsm6_nci = min(max(5.38e7*(rho*max(qqi,wsm6_qmin)),1.e3),1.e6)
!       xmi = rho * qqi / wsm6_nci
!       effr = 1.0E6*min( sqrt(xmi), wsm6_dimax)
!!      from wsm6, HWRF ver 3.6:
!!          temp = (den(i,k)*max(qci(i,k,2),qmin))
!!          temp = sqrt(sqrt(temp*temp*temp))
!!          xni(i,k) = min(max(5.38e7*temp,1.e3),1.e6)
!!      diameter  = max(min(dicon * sqrt(xmi),dimax), 1.e-25)
       xmitemp=rho*max(qqi,wsm6_qmin)
       xmitemp=sqrt(sqrt(xmitemp*xmitemp*xmitemp))
       xmi= min(max(5.38e7*xmitemp,1.e3),1.e6)
       effr = 1.0E6*max(min(wsm6_dicon * sqrt(xmi),wsm6_dimax), 1.e-25)
     endif

     END SELECT 

 elseif(mp_opt.eq.2)then

     SELECT CASE(species)

     CASE("C")

     if ( qqw > min_qc ) then !cloud diameter: assume constant # concentration
       effr = 1.0E6*(( 6. * rho * qqw ) / &
       (pi * lin_rhor * lin_cnp))**(1/3.)
     endif

     CASE("R")

     if ( qqr > min_qr ) then !rain diameter: assume gamma distribution
       effr = 1.0E6*( ( 6. * rho * qqr ) / &
       ( pi * lin_rhor * n0_r * gamma_crg ) ) ** (1/(1+beta_crg ) )
     endif

     CASE("I")

     if ( qqi > min_qi ) then !ice diameter: assume constant # concentrtion
       effr = 1.0E6*( ( 6. * rho * qqi ) / &
       ( pi * lin_rhoi * lin_cnp ) ) ** ( 1/3.)
     endif

     CASE("S")

     if ( qqs > min_qs ) then !snow diameter: assume gamma distribution
       effr = 1.0E6*( ( 6. * rho * qqs ) / &
       ( pi * lin_rhos * n0_s * gamma_s   ) ) ** ( 1/(1+beta_s) )
     endif

     CASE("G")

     if ( qqg > min_qg ) then !graupel diameter: assume gamma distribution
       effr = 1.0E6*( ( 6. * rho * qqg ) / &
       ( pi * lin_rhog * n0_g * gamma_crg ) ) ** (1/(1+beta_crg ) )
     endif

     END SELECT

 elseif(mp_opt.eq.8)then

!-----------------------------------
        ! CLOUD DROPLET NUMBER CONCENTRATION
!-----------------------------------
 
          ncc = nthom_nt_c


!  rain section

          bm_r   = 3.0
          mu_r   = 0.0
          obmr   = 1.0 / bm_r
          am_r   = pi * nthom_rhor / 6.0

          cre(1) = bm_r + 1.
          cre(2) = mu_r + 1.
          cre(3) = bm_r + mu_r + 1.

          crg(1) = WGAMMA(cre(1))
          crg(2) = WGAMMA(cre(2))
          crg(3) = WGAMMA(cre(3))

          ore1   = 1. / cre(1)
          org1   = 1. / crg(1)
          org2   = 1. / crg(2)

!  cloud section

          bm_c   = bm_r
          mu_c   = min(15.,(1000.e6/nthom_nt_c+2.))

          do n = 1, 15
             cce(1,n) = n + 1.             ! Substitute variable value of mu_c
             cce(2,n) = bm_r + n + 1.      ! Substitute variable value of mu_c

             ccg(1,n) = WGAMMA(cce(1,n))
             ccg(2,n) = WGAMMA(cce(2,n))

             ocg1(n)   = 1./ccg(1,n)
             ocg2(n)   = 1./ccg(2,n)
          enddo

!  ice section

          am_i   = pi * nthom_rhoi / 6.0
          bm_i   = 3.0
          mu_i   = 0.

          cie(1) = mu_i + 1.
          cie(2) = bm_i + mu_i + 1.

          cig(1) = WGAMMA(cie(1))
          cig(2) = WGAMMA(cie(2))

          oig1   = 1./cig(1)
          oig2   = 1./cig(2)
          obmi   = 1./bm_i

!  snow section

          am_s   = 0.069

          oams   = 1./am_s

          cse(1) = nthom_bm_s + 1.

!  graupel section
          bm_g   = 3.0
          mu_g   = 0.0
          obmg   = 1.0 / bm_g
          am_g   = pi * nthom_rhog / 6.0

          cge(1) = bm_g + 1.
          cge(2) = mu_g + 1.
          cge(3) = bm_g + mu_g + 1.

          cgg(1) = WGAMMA(cge(1))
          cgg(2) = WGAMMA(cge(2))
          cgg(3) = WGAMMA(cge(3))

          oge1   = 1. / cge(1)
          ogg1   = 1. / cgg(1)
          ogg2   = 1. / cgg(2)

!CLOUD DIAMETER CALCULATIONS

     SELECT CASE (species)

     CASE("C")

            if(qqw .ge. min_qc) then

              rc = MAX(1.E-12, qqw * rho)
              ncc2 = MAX(1.E-6, ncc * rho)
              if (ncc2 .lt. 10.e6) then
                nu_c = 15
              else
                nu_c   = min (15, NINT(1000.e6/ncc2) + 2)
              endif

              lamc = (ncc2/rc)**obmr * (am_r*g_ratio(nu_c))**obmr

              effr = 1.0E6*MAX(5.01E-6, MIN(SNGL(1.0D0*DBLE(3.+nu_c)/lamc),50.E-6))

!           old UPP
!             effr = 2.*10.

            endif

!RAIN DIAMETER CALCULATIONS

     CASE("R")

            if( qqr > min_qr) then

              rr = MAX(1.E-12, qqr * rho)
              ncr2 = MAX(1.E-6, qqnr * rho)
              lamr = (ncr2/rr)**obmr * (am_r*crg(3)*org2)**obmr

              effr = 1.0E6*MAX(50.01E-6, MIN(SNGL(1.0D0*DBLE(3.+mu_r)/lamr),1999.E-6))

!             old UPP
!              effr=2.*200.

!              print*,'effr_rain=',effr/2.

            endif

!ICE DIAMETER CACLULATIONS

     CASE("I")

            if(qqi .ge. min_qi) then

              ri = MAX(1.E-12, qqi * rho)
              nci2 = MAX(1.E-6, qqni * rho)

              lami = (nci2/ri)**obmi * (am_i*cig(2)*oig1)**obmi

              effr = 1.0E6*MAX(10.01E-6, MIN(SNGL(1.0D0*DBLE(3.+mu_i)/lami),250.E-6))

!             old UPP
!               effr=2.*25.

            endif

!SNOW DIAMETER CALCULATIONS

     CASE("S")

            rs = qqs * rho

            if(qqs .ge. min_qs) then

              tc0  = min(-0.1, t-273.15)
              smob = rs*oams

              if (nthom_bm_s.gt.(2.0-1.e-3) .and. nthom_bm_s.lt.(2.0+1.e-3))then
                  smo2 = smob
              else
                  loga = nthom_sa(1) + nthom_sa(2)*tc0 + nthom_sa(3)*nthom_bm_s+               &
                         nthom_sa(4)*tc0*nthom_bm_s + nthom_sa(5)*tc0*tc0 +&
                         nthom_sa(6)*nthom_bm_s*nthom_bm_s +nthom_sa(7)*tc0*tc0*nthom_bm_s +   &
                         nthom_sa(8)*tc0*nthom_bm_s*nthom_bm_s +nthom_sa(9)*tc0*tc0*tc0 +      &
                         nthom_sa(10)*nthom_bm_s*nthom_bm_s*nthom_bm_s

                  a    = 10.0**loga

                  b    = nthom_sb(1) + nthom_sb(2)*tc0 + nthom_sb(3)*nthom_bm_s+               &
                         nthom_sb(4)*tc0*nthom_bm_s + nthom_sb(5)*tc0*tc0 +&
                         nthom_sb(6)*nthom_bm_s*nthom_bm_s +nthom_sb(7)*tc0*tc0*nthom_bm_s +   &
                         nthom_sb(8)*tc0*nthom_bm_s*nthom_bm_s +nthom_sb(9)*tc0*tc0*tc0 +      &
                         nthom_sb(10)*nthom_bm_s*nthom_bm_s*nthom_bm_s
                  smo2 = (smob/a)**(1./b)
              endif

              !Calculate bm_s+1 (th) moment.  Useful for diameter calcs.
              loga      = nthom_sa(1) + nthom_sa(2)*tc0 + nthom_sa(3)*cse(1) +&
                          nthom_sa(4)*tc0*cse(1) + nthom_sa(5)*tc0*tc0 +&
                          nthom_sa(6)*cse(1)*cse(1) + nthom_sa(7)*tc0*tc0*cse(1)+      &
                          nthom_sa(8)*tc0*cse(1)*cse(1) +nthom_sa(9)*tc0*tc0*tc0 +     &
                          nthom_sa(10)*cse(1)*cse(1)*cse(1)

              a       = 10.0**loga

              b       = nthom_sb(1)+ nthom_sb(2)*tc0 + nthom_sb(3)*cse(1) +&
                        nthom_sb(4)*tc0*cse(1) + nthom_sb(5)*tc0*tc0 +&
                        nthom_sb(6)*cse(1)*cse(1) + nthom_sb(7)*tc0*tc0*cse(1) +&
                        nthom_sb(8)*tc0*cse(1)*cse(1) + nthom_sb(9)*tc0*tc0*tc0 +       &
                        nthom_sb(10)*cse(1)*cse(1)*cse(1)

              smoc      = a * smo2**b

              effr = 1.0E6*MAX(50.E-6, MIN(smoc/smob, 1999.E-6))

!              print*,'snow effr=',effr

!             changing snow effr recovers "old" UPP Thompson almost exactly;
!             i.e. the snow effr is the source of the cold discprepancy.

!             old UPP
!              effr=2.*250.

            endif

     CASE("G")

            if(qqg .ge. min_qg) then

                no_min  = nthom_gon_max

                no_exp  = 200. / qqg

                no_exp  = max(dble(nthom_gon_min),min(no_exp,dble(nthom_gon_max)))

                no_min  = min(no_exp,no_min)

                no_exp  = no_min

                lm_exp  = (no_exp*am_g*cgg(1)/rg)**oge1

                lamg    = lm_exp*(cgg(3)*ogg2*ogg1)**obmg

                effr= 1.0E6*(3.0 + mu_g) / lamg

!           old UPP
!            effr=350.

            endif

     END SELECT

  elseif(mp_opt.eq.11)then ! GFDL 

     SELECT CASE(species)

     CASE("C")

! cloud water (martin et al., 1994)
     if (qqw > min_qc) then
       effr = exp (1.0 / 3.0 * log ((3. * qqw ) / (4. * pi * gfdl_rhor * gfdl_ccn))) * 1.0e6
       effr = max (gfdl_rewmin, min (gfdl_rewmax, effr))
       effr = effr*2.  ! because need diameter here, converted to radius at exit
     end if

     CASE("I")

! cloud ice (heymsfield and mcfarquhar, 1996)
     if (qqi > min_qi) then
       if ((t-gfdl_tice) .lt. - 50) then
         effr = gfdl_beta / 9.917 * exp ((1 - 0.891) * log (1.0e3 * qqi)) * 1.0e3
       elseif ((t-gfdl_tice) .lt. - 40.) then
         effr = gfdl_beta / 9.337 * exp ((1 - 0.920) * log (1.0e3 * qqi)) * 1.0e3
       elseif ((t-gfdl_tice) .lt. - 30.) then
         effr = gfdl_beta / 9.208 * exp ((1 - 0.945) * log (1.0e3 * qqi)) * 1.0e3
       else
         effr = gfdl_beta / 9.387 * exp ((1 - 0.969) * log (1.0e3 * qqi)) * 1.0e3
       endif
       effr = max (gfdl_reimin, min (gfdl_reimax, effr))
       effr = effr*2.  ! because need diameter here, converted to radius at exit
     end if

     CASE("R")

     if ( qqr > min_qr ) then !rain diameter: assume gamma distribution
       lambdar = exp (0.25 * log (pi * gfdl_rhor * gfdl_n0r / qqr))
       effr  =  0.5*exp (log (gfdl_gammar / 6.) / gfdl_alphar) / lambdar * 1.0e6
       effr = max (gfdl_rermin, min (gfdl_rermax, effr))
       effr = effr*2.  ! because need diameter here, converted to radius at exit
     endif


     CASE("S")

     if ( qqs > min_qs ) then !snow diameter: assume gamma distribution
       lambdas = exp (0.25 * log (pi * gfdl_rhos * gfdl_n0s / qqs))
       effr = 0.5 * exp (log (gfdl_gammas / 6.) / gfdl_alphas) / lambdas * 1.0e6
       effr = max (gfdl_resmin, min (gfdl_resmax, effr))
       effr = effr*2.  ! because need diameter here, converted to radius at exit
     endif

     CASE("G")

     if ( qqg > min_qg ) then !graupel diameter: assume gamma distribution
       lambdag = exp (0.25 * log (pi * gfdl_rhog * gfdl_n0g / qqg))
       effr = 0.5 * exp (log (gfdl_gammag / 6.) / gfdl_alphag) / lambdag * 1.0e6
       effr = max (gfdl_regmin, min (gfdl_regmax, effr))
       effr = effr*2.  ! because need diameter here, converted to radius at exit
     endif

     END SELECT


  elseif(mp_opt.eq.5.or.mp_opt.eq.85.or.mp_opt.eq.95)then

     SELECT CASE (species)

     CASE("C")

      effr=2.*10.

     CASE("I")

      effr=2.*25.

     CASE("R")

      if( qqr > min_qr) then
      rhox=1000.
      effr=2.*1.0E6*1.5*(rho*qqr/(pi*rhox*nrain))**(1./3.)

!      old UPP    
!      effr=2.*200.
!      effr=min(200.,effr)
!      print*,'effr_rain=',effr/2.
      endif

     CASE("S")

      if(F_RimeF<=5.0)then
        RHOX=100.
          if(NLICE>0.) then
            effr  = 2.*1.0E6*1.5*(RHO*qqs/(PI*RHOX*NLICE))**(1./3.)
          endif
      endif

     CASE("G")

      if(F_RimeF>5.0.and.F_RimeF<=20.0)then
        RHOX=400.
          if(NLICE>0.) then
            effr  = 2.*1.0E6*1.5*(RHO*qqs/(PI*RHOX*NLICE))**(1./3.)
          endif
      endif

     CASE("H")

      if(F_RimeF>20.0)then
        RHOX=900.
          if(NLICE>0.) then
            effr  = 2.*1.0E6*1.5*(RHO*qqs/(PI*RHOX*NLICE))**(1./3.)
          endif
      endif

     END SELECT


  endif

!-----------------------------------------
! DIAMETER -> RADIUS
!-----------------------------------------

  effr = 0.5*effr


end function EFFR

      REAL FUNCTION GAMMLN(XX)
!     --- RETURNS THE VALUE LN(GAMMA(XX)) FOR XX > 0.
      IMPLICIT NONE
      REAL, INTENT(IN):: XX
      DOUBLE PRECISION, PARAMETER:: STP = 2.5066282746310005D0
      DOUBLE PRECISION, DIMENSION(6), PARAMETER:: &
               COF = (/76.18009172947146D0, -86.50532032941677D0, &
                       24.01409824083091D0, -1.231739572450155D0, &
                      .1208650973866179D-2, -.5395239384953D-5/)
      DOUBLE PRECISION:: SER,TMP,X,Y
      INTEGER:: J

      X=XX
      Y=X
      TMP=X+5.5D0
      TMP=(X+0.5D0)*LOG(TMP)-TMP
      SER=1.000000000190015D0
      DO 11 J=1,6
        Y=Y+1.D0
        SER=SER+COF(J)/Y
11    CONTINUE
      GAMMLN=TMP+LOG(STP*SER/X)
      END FUNCTION GAMMLN

      REAL FUNCTION WGAMMA(y)

      IMPLICIT NONE
      REAL, INTENT(IN):: y

        real    :: GAMMLN

      WGAMMA = EXP(GAMMLN(y))

      END FUNCTION WGAMMA
<|MERGE_RESOLUTION|>--- conflicted
+++ resolved
@@ -334,15 +334,9 @@
        .or. iget(871) > 0 .or. iget(872) > 0 .or. iget(873) > 0  &
        .or. iget(874) > 0 .or. iget(875) > 0 .or. iget(876) > 0  & 
        .or. iget(877) > 0 .or. iget(878) > 0 .or. iget(879) > 0  &
-<<<<<<< HEAD
-       .or. iget(880) > 0 .or. iget(881) > 0 .or. iget(882) > 0  &    
-       .or. iget(912) > 0 .or. post_abig16   .or. post_abig17    &
-       .or. post_abigr ) then
-=======
        .or. iget(880) > 0 .or. iget(881) > 0 .or. iget(882) > 0  &
        .or. post_ahi8 & 
        .or. post_abig16 .or. post_abig17 .or. post_abigr ) then
->>>>>>> a5dbe9f5
 
      ! specify numbers of cloud species    
      ! Thompson==8, Ferrier==5,95, WSM6==6, Lin==2
@@ -546,11 +540,7 @@
              (isis=='abi_g17'  .and. post_abig17) .OR. &
              (isis=='abi_gr'   .and. post_abigr) .OR. &
              (isis=='seviri_m10' .and. iget(876)>0) .OR. &
-<<<<<<< HEAD
-             (isis=='ahi_himawari8' .and. iget(912)>0)) then
-=======
              (isis=='ahi_himawari8' .and. post_ahi8) )then
->>>>>>> a5dbe9f5
            print*,'obstype, isis= ',obstype,isis
            !       isis='amsua_n15'
 
@@ -1269,11 +1259,7 @@
                         (isis=='abi_g16'  .and. post_abig16) .OR. &
                         (isis=='abi_g17'  .and. post_abig17) .OR. &
                         (isis=='seviri_m10' .and. iget(876)>0) .OR. &
-<<<<<<< HEAD
-                        (isis=='ahi_himawari8' .and. iget(912)>0) .OR. &
-=======
                         (isis=='ahi_himawari8' .and. post_ahi8) .OR. &
->>>>>>> a5dbe9f5
                         (isis=='imgr_g12' .and. (iget(456)>0 .or. &
                         iget(457)>0 .or. iget(458)>0 .or. iget(459)>0)) .or. &
                         (isis=='imgr_g11' .and. (iget(460)>0 .or. &
@@ -2139,42 +2125,24 @@
                  enddo ! channel loop
               end if  ! end of outputting goes 17
               if(isis=='ahi_himawari8') then ! writing Himawari-8 AHI to grib
-<<<<<<< HEAD
-                 nc=0
-                 do ichan=1,10
-                    igot=iget(912)
-                      if(lvls(ichan,igot).eq.1)then
-                       nc=nc+1
-                       do j=jsta,jend
-                          do i=1,im
-                             grid1(i,j)=tb(i,j,nc)
-=======
                  do ichan=1,10
                     igot=iget(912+ichan)
                       if(igot>0)then
                        do j=jsta,jend
                           do i=1,im
                              grid1(i,j)=tb(i,j,ichan)
->>>>>>> a5dbe9f5
                           enddo
                        enddo
                        id(1:25) = 0
                        id(02) = 2
                        id(08) = 118
                        id(09) = 109
-<<<<<<< HEAD
                        if(grib=="grib1") then
                           call gribit(igot,28000+ichan, grid1,im,jm)
                        else if(grib=="grib2" )then
-                          cfld=cfld+1
-                          fld_info(cfld)%ifld=IAVBLFLD(igot)
-                          datapd(1:im,1:jend-jsta+1,cfld)=grid1(1:im,jsta:jend)
-=======
-                       if(grib=="grib2" )then
                         cfld=cfld+1
                         fld_info(cfld)%ifld=IAVBLFLD(igot)
                         datapd(1:im,1:jend-jsta+1,cfld)=grid1(1:im,jsta:jend)
->>>>>>> a5dbe9f5
                        endif
                     endif
                  enddo
