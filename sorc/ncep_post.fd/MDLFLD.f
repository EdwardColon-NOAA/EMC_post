--- conflicted
+++ resolved
@@ -1009,15 +1009,11 @@
 !
 ! CRA Use WRF Thompson reflectivity diagnostic from RAPR model output
 !     Use unipost reflectivity diagnostic otherwise
-<<<<<<< HEAD
-!
-               IF(MODELNAME == 'RAPR' .AND. IMP_PHYSICS.EQ.8) THEN
-=======
+!
 ! Chuang Feb 2015: use Thompson reflectivity direct output for all
 ! models 
 ! 
                IF(IMP_PHYSICS.EQ.8) THEN
->>>>>>> 4eef1e2f
 !$omp parallel do private(i,j)
                  DO J=JSTA,JEND
                    DO I=1,IM
@@ -2554,23 +2550,18 @@
 !
 ! CRA Use WRF Thompson reflectivity diagnostic from RAPR model output
 !     Use unipost reflectivity diagnostic otherwise
-<<<<<<< HEAD
-!
-           IF(MODELNAME == 'RAPR' .AND. IMP_PHYSICS.EQ.8) THEN
-=======
-! 
+!
            IF(IMP_PHYSICS.EQ.8) THEN
->>>>>>> 4eef1e2f
-!$omp parallel do private(i,j)
 !NMMB does not have composite radar ref in model output
             IF(MODELNAME=='NMM' .and. gridtype=='B')THEN
+!$omp parallel do private(i,j)
              DO J=JSTA,JEND
-              DO I=1,IM
-               GRID1(I,J)=DBZmin
-               DO L=1,NINT(LMH(I,J))
-                  GRID1(I,J)=MAX( GRID1(I,J), REF_10CM(I,J,L) )
-               ENDDO
-              ENDDO
+               DO I=1,IM
+                 GRID1(I,J)=DBZmin
+                 DO L=1,NINT(LMH(I,J))
+                   GRID1(I,J) = MAX( GRID1(I,J), REF_10CM(I,J,L) )
+                 ENDDO
+               ENDDO
              ENDDO 
             ELSE
              DO J=JSTA,JEND
@@ -3310,9 +3301,9 @@
                   DO I=1,IM
 
                    if (EGRID5(I,J)  <=  EGRID4(I,J)) then
-        if (I .eq. 50 .and. J .eq. 50) then
-         write(0,*) 'working with L : ', L
-        endif
+!       if (I .eq. 50 .and. J .eq. 50) then
+!        write(0,*) 'working with L : ', L
+!       endif
                     HCOUNT      = HCOUNT+1
                     DP          = EGRID6(I,J) - EGRID7(I,J)
                     EGRID1(I,J) = EGRID1(I,J) + UH(I,J,L)*DP
@@ -3557,15 +3548,11 @@
       IF(IGET(400).GT.0)THEN
         DO J=JSTA,JEND
           DO I=1,IM
-<<<<<<< HEAD
-            GRID1(I,J) = SPVAL
-=======
-             !Initialed as 'undetected'.  Nov. 17, 2014, B. ZHOU:
-             !changed from SPVAL to -5000. to distinguish missing grids
-             !and undetected 
-             !GRID1(I,J)=SPVAL      	      
-              GRID1(I,J)=-5000.  !undetected initially         
->>>>>>> 4eef1e2f
+!Initialed as 'undetected'.  Nov. 17, 2014, B. ZHOU:
+!changed from SPVAL to -5000. to distinguish missing grids
+!and undetected 
+!           GRID1(I,J) = SPVAL      	      
+            GRID1(I,J) = -5000.  !undetected initially         
             DO L=1,NINT(LMH(I,J))
               IF(DBZ(I,J,L) > 18.3) then
                 GRID1(I,J) = ZMID(I,J,L)
