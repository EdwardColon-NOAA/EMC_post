      SUBROUTINE MDL2P(iostatusD3D)
!$$$  SUBPROGRAM DOCUMENTATION BLOCK
!                .      .    .     
! SUBPROGRAM:    MDL2P       VERT INTRP OF MODEL LVLS TO PRESSURE
!   PRGRMMR: BLACK           ORG: W/NP22     DATE: 99-09-23       
!     
! ABSTRACT:
!     FOR MOST APPLICATIONS THIS ROUTINE IS THE WORKHORSE
!     OF THE POST PROCESSOR.  IN A NUTSHELL IT INTERPOLATES
!     DATA FROM MODEL TO PRESSURE SURFACES.  IT ORIGINATED
!     FROM THE VERTICAL INTERPOLATION CODE IN THE OLD ETA
!     POST PROCESSOR SUBROUTINE OUTMAP AND IS A REVISION
!     OF SUBROUTINE ETA2P.
!   .     
!     
! PROGRAM HISTORY LOG:
!   99-09-23  T BLACK       - REWRITTEN FROM ETA2P
!   01-10-25  H CHUANG - MODIFIED TO PROCESS HYBRID MODEL OUTPUT
!   02-06-12  MIKE BALDWIN - WRF VERSION
!   02-07-29  H CHUANG - ADD UNDERGROUND FIELDS AND MEMBRANE SLP FOR WRF
!   04-11-24  H CHUANG - ADD FERRIER'S HYDROMETEOR FIELD
!   05-07-07  B ZHOU   - ADD RSM MODEL for SLP  
!   05--8-30  B ZHOU   - ADD AVIATION PRODUCTS: ICING, CAT, LLWS COMPUTATION
!   08-01-01  H CHUANG - ADD GFS D3D FIELDS TO VERTICAL INTERPOLATION
!   10-07-01  SMIRNOVA AND HU - ADD RR CHANGES
!   10-12-30  H CHUANG - ADD HAINES INDEX TO SUPPORT FIRE WEATHER
!   11-02-06  J Wang   - ADD grib2 option TO SUPPORT FIRE WEATHER
!   12-01-11  S LU     - ADD GOCART AEROSOLS
!   13-08-01  S Moorthi - some optimization
!   14-02-26  S Moorthi - threading datapd assignment
!
! USAGE:    CALL MDL2P
!   INPUT ARGUMENT LIST:
!
!   OUTPUT ARGUMENT LIST: 
!     NONE       
!     
!   OUTPUT FILES:
!     NONE
!     
!   SUBPROGRAMS CALLED:
!     UTILITIES:
!       SCLFLD   - SCALE ARRAY ELEMENTS BY CONSTANT.
!       CALPOT   - COMPUTE POTENTIAL TEMPERATURE.
!       CALRH    - COMPUTE RELATIVE HUMIDITY.
!       CALDWP   - COMPUTE DEWPOINT TEMPERATURE.
!       BOUND    - BOUND ARRAY ELEMENTS BETWEEN LOWER AND UPPER LIMITS.
!       CALMCVG  - COMPUTE MOISTURE CONVERGENCE.
!       CALVOR   - COMPUTE ABSOLUTE VORTICITY.
!       CALSTRM  - COMPUTE GEOSTROPHIC STREAMFUNCTION.
!
!     LIBRARY:
!       COMMON   - CTLBLK
!                  RQSTFLD
!     
!   ATTRIBUTES:
!     LANGUAGE: FORTRAN 90
!     MACHINE : IBM SP
!$$$  
!
!
      use vrbls4d, only: DUST
      use vrbls3d, only: PINT, O3, PMID, T, Q, UH, VH, WH, OMGA, Q2, CWM,      &
                         QQW, QQI, QQR, QQS, QQG, DBZ, F_RIMEF, TTND, CFR,     &
                         ICING_GFIP, RLWTT, RSWTT, VDIFFTT, TCUCN, TCUCNS,     &
                         TRAIN, VDIFFMOIS, DCONVMOIS, SCONVMOIS,NRADTT,        &
                         O3VDIFF, O3PROD, O3TNDY, MWPV, UNKNOWN, VDIFFZACCE,   &
                         ZGDRAG, CNVCTVMMIXING, VDIFFMACCE, MGDRAG,            &
                         CNVCTUMMIXING, NCNVCTCFRAC, CNVCTUMFLX, CNVCTDETMFLX, &
                         CNVCTZGDRAG, CNVCTMGDRAG, ZMID, ZINT, PMIDV,          &
                         CNVCTDMFLX, ICING_GFIS
      use vrbls2d, only: T500, W_UP_MAX, W_DN_MAX, W_MEAN, PSLP, FIS, Z1000
      use masks,   only: LMH, SM
      use physcons,only: CON_FVIRT, CON_ROG, CON_EPS, CON_EPSM1
      use params_mod, only: H1M12, DBZMIN, H1, PQ0, A2, A3, A4, RHMIN, G,      &
                            RGAMOG, RD, D608, GI, ERAD, PI, SMALL, H100,       &
                            H99999, GAMMA
      use ctlblk_mod, only: MODELNAME, LP1, ME, JSTA, JEND, LM, SPVAL, SPL,    &
                            ALSL, JEND_M, SMFLAG, GRIB, CFLD, FLD_INFO, DATAPD,&
                            TD3D, IFHR, IFMIN, IM, JM, NBIN_DU, JSTA_2L,       &
                            JEND_2U, LSM, d3d_on, gocart_on
      use rqstfld_mod, only: IGET, LVLS, ID, IAVBLFLD, LVLSXML
      use gridspec_mod, only: GRIDTYPE, MAPTYPE, DXVAL
!- - - - - - - - - - - - - - - - - - - - - - - - - - - - - - - - - - - - - 
!
      implicit none
!     
!     INCLUDE MODEL DIMENSIONS.  SET/DERIVE OTHER PARAMETERS.
!     GAMMA AND RGAMOG ARE USED IN THE EXTRAPOLATION OF VIRTUAL
!     TEMPERATURES BEYOND THE UPPER OF LOWER LIMITS OF DATA.
!     
!
      real,parameter:: gammam=-1*GAMMA,zshul=75.,tvshul=290.66
!     
!     DECLARE VARIABLES.
!     
      real,PARAMETER :: CAPA=0.28589641,P1000=1000.E2
      LOGICAL IOOMG,IOALL
      real, dimension(im,jm) :: FSL,     TSL,     QSL,   OSL,  USL, VSL &
     &,                         Q2SL,    WSL,     CFRSL, O3SL, TDSL     &
     &,                         EGRID1,  EGRID2,  GRID1, GRID2          &
     &,                         FSL_OLD, USL_OLD, VSL_OLD               &
     &,                         OSL_OLD, OSL995,  ICINGFSL, ICINGVSL
!     REAL D3DSL(IM,JM,27),DUSTSL(IM,JM,NBIN_DU)
      REAL, allocatable  ::  D3DSL(:,:,:), DUSTSL(:,:,:)
!
      integer,intent(in) :: iostatusD3D
      INTEGER NL1X(IM,JM),NL1XF(IM,JM)
      real, dimension(IM,JSTA_2L:JEND_2U,LSM) :: TPRS, QPRS, FPRS
!
      INTEGER K, NSMOOTH
!
!--- Definition of the following 2D (horizontal) dummy variables
!
!  C1D   - total condensate
!  QW1   - cloud water mixing ratio
!  QI1   - cloud ice mixing ratio
!  QR1   - rain mixing ratio
!  QS1   - snow mixing ratio
!  QG1   - graupel mixing ratio
!  DBZ1  - radar reflectivity
!
      REAL, dimension(im,jm) :: C1D, QW1, QI1, QR1, QS1, QG1, DBZ1 &
      ,                         FRIME, RAD, HAINES

      REAL SDUMMY(IM,2)

!  SAVE RH, U,V, for Icing, CAT, LLWS computation
      REAL SAVRH(IM,JM)
!jw
      integer I,J,L,LP,LL,LLMH,JJB,JJE,II,JJ,LI,IFINCR,ITD3D,ista,imois,luhi
      real fact,ALPSL,PSFC,QBLO,PNL1,TBLO,TVRL,TVRBLO,FAC,PSLPIJ,            &
           ALPTH,AHF,PDV,QL,TVU,TVD,GAMMAS,QSAT,RHL,ZL,TL,PL,ES,part,dum1
      real,external :: fpvsnew
      logical log1
      real dxm, tem
!     
!******************************************************************************
!
!     START MDL2P. 
!
      if (d3d_on) then
!     REAL D3DSL(IM,JM,27),DUSTSL(IM,JM,NBIN_DU)
        if (.not. allocated(d3dsl)) allocate(d3dsl(im,jm,27))
        D3DSL  = SPVAL
      endif
      if (gocart_on) then
        if (.not. allocated(dustsl)) allocate(dustsl(im,jm,nbin_du))
        DUSTSL = SPVAL
      endif
!     
!     SET TOTAL NUMBER OF POINTS ON OUTPUT GRID.
!
!---------------------------------------------------------------
!
!     *** PART I ***
!
!     VERTICAL INTERPOLATION OF EVERYTHING ELSE.  EXECUTE ONLY
!     IF THERE'S SOMETHING WE WANT.
!
      IF((IGET(012) > 0) .OR. (IGET(013) > 0) .OR.      &
         (IGET(014) > 0) .OR. (IGET(015) > 0) .OR.      &
         (IGET(016) > 0) .OR. (IGET(017) > 0) .OR.      &
         (IGET(018) > 0) .OR. (IGET(019) > 0) .OR.      &
         (IGET(020) > 0) .OR. (IGET(030) > 0) .OR.      &
         (IGET(021) > 0) .OR. (IGET(022) > 0) .OR.      &
         (IGET(023) > 0) .OR. (IGET(085) > 0) .OR.      &
         (IGET(086) > 0) .OR. (IGET(284) > 0) .OR.      &
         (IGET(153) > 0) .OR. (IGET(166) > 0) .OR.      &
         (IGET(183) > 0) .OR. (IGET(184) > 0) .OR.      &
         (IGET(198) > 0) .OR. (IGET(251) > 0) .OR.      &
         (IGET(257) > 0) .OR. (IGET(258) > 0) .OR.      &
         (IGET(294) > 0) .OR. (IGET(268) > 0) .OR.      &
         (IGET(331) > 0) .OR. (IGET(326) > 0) .OR.      &
! add D3D fields
         (IGET(354) > 0) .OR. (IGET(355) > 0) .OR.      &
         (IGET(356) > 0) .OR. (IGET(357) > 0) .OR.      &
         (IGET(358) > 0) .OR. (IGET(359) > 0) .OR.      &
         (IGET(360) > 0) .OR. (IGET(361) > 0) .OR.      &
         (IGET(362) > 0) .OR. (IGET(363) > 0) .OR.      &
         (IGET(364) > 0) .OR. (IGET(365) > 0) .OR.      &
         (IGET(366) > 0) .OR. (IGET(367) > 0) .OR.      &
         (IGET(368) > 0) .OR. (IGET(369) > 0) .OR.      &
         (IGET(370) > 0) .OR. (IGET(371) > 0) .OR.      &
         (IGET(372) > 0) .OR. (IGET(373) > 0) .OR.      &
         (IGET(374) > 0) .OR. (IGET(375) > 0) .OR.      &
         (IGET(391) > 0) .OR. (IGET(392) > 0) .OR.      &
         (IGET(393) > 0) .OR. (IGET(394) > 0) .OR.      &
         (IGET(395) > 0) .OR. (IGET(379) > 0) .OR.      &
! ADD DUST FIELDS
         (IGET(438) > 0) .OR. (IGET(439) > 0) .OR.      &
         (IGET(440) > 0) .OR. (IGET(441) > 0) .OR.      &
         (IGET(442) > 0) .OR. (IGET(455) > 0) .OR.      &
! NCAR ICING
         (IGET(450) > 0) .OR. (MODELNAME == 'RAPR') .OR. &
         (IGET(480).GT.0).OR.(MODELNAME.EQ.'RAPR').OR. &
! LIFTED INDEX needs 500 mb T
         (IGET(030)>0) .OR. (IGET(031)>0) .OR. (IGET(075)>0)) THEN
!
!---------------------------------------------------------------------
!***
!***  BECAUSE SIGMA LAYERS DO NOT GO UNDERGROUND,  DO ALL
!***  INTERPOLATION ABOVE GROUND NOW.
!***
!
!       print*,'LSM= ',lsm

        if(gridtype == 'B' .or. gridtype == 'E')                         &
          call exch(PINT(1:IM,JSTA_2L:JEND_2U,LP1)) 
 
        DO LP=1,LSM

!         if(me == 0) print *,'in LP loop me=',me,'UH=',UH(1:10,JSTA,LP), &
!          'JSTA_2L=',JSTA_2L,'JEND_2U=',JEND_2U,'JSTA=',JSTA,JEND, &
!          'PMID(1,1,L)=',(PMID(1,1,LI),LI=1,LM),'SPL(LP)=',SPL(LP)

          if(me ==0) print *,'in mdl2p,LP loop o3=',maxval(o3(1:im,jsta:jend,lm))
!
!$omp parallel do private(i,j,l)
          DO J=JSTA_2L,JEND_2U
            DO I=1,IM
              TSL(I,J)      = SPVAL
              QSL(I,J)      = SPVAL
              FSL(I,J)      = SPVAL
              OSL(I,J)      = SPVAL
              USL(I,J)      = SPVAL
              VSL(I,J)      = SPVAL
              Q2SL(I,J)     = SPVAL
              C1D(I,J)      = SPVAL      ! Total condensate
              QW1(I,J)      = SPVAL      ! Cloud water
              QI1(I,J)      = SPVAL      ! Cloud ice
              QR1(I,J)      = SPVAL      ! Rain 
              QS1(I,J)      = SPVAL      ! Snow (precip ice) 
              QG1(I,J)      = SPVAL      ! Graupel
              DBZ1(I,J)     = SPVAL
              FRIME(I,J)    = SPVAL
              RAD(I,J)      = SPVAL
              O3SL(I,J)     = SPVAL
              CFRSL(I,J)    = SPVAL
              ICINGFSL(I,J) = SPVAL
              ICINGVSL(I,J) = SPVAL
!
!***  LOCATE VERTICAL INDEX OF MODEL MIDLAYER JUST BELOW
!***  THE PRESSURE LEVEL TO WHICH WE ARE INTERPOLATING.
!
              NL1X(I,J) = LP1
              DO L=2,LM
                IF(NL1X(I,J) == LP1 .AND. PMID(I,J,L) > SPL(LP)) THEN
                  NL1X(I,J) = L
                ENDIF
              ENDDO
!
!  IF THE PRESSURE LEVEL IS BELOW THE LOWEST MODEL MIDLAYER
!  BUT STILL ABOVE THE LOWEST MODEL BOTTOM INTERFACE,
!  WE WILL NOT CONSIDER IT UNDERGROUND AND THE INTERPOLATION
!  WILL EXTRAPOLATE TO THAT POINT
!
              IF(NL1X(I,J) == LP1 .AND. PINT(I,J,LP1) > SPL(LP)) THEN
                NL1X(I,J) = LM
              ENDIF

              NL1XF(I,J) = LP1 + 1
              DO L=2,LP1
                IF(NL1XF(I,J) == (LP1+1) .AND. PINT(I,J,L) > SPL(LP)) THEN
                  NL1XF(I,J) = L
                ENDIF
              ENDDO
!             if(NL1X(I,J) == LMP1)print*,'Debug: NL1X=LMP1 AT ' 1 ,i,j,lp
            ENDDO
          ENDDO             ! end of j loop

!         D3DSL  = SPVAL
!         DUSTSL = SPVAL
!
!mptest      IF(NHOLD == 0)GO TO 310
!
!!$omp  parallel do
!!$omp& private(nn,i,j,ll,fact,qsat,rhl)
!hc      DO 220 NN=1,NHOLD
!hc        I=IHOLD(NN)
!hc         J=JHOLD(NN)
!           DO 220 J=JSTA,JEND

          ii = im/2
          jj = (jsta+jend)/2

!$omp  parallel do private(i,j,l,ll,llmh,tvd,tvu,fact,fac,ahf,rhl,tl,pl,ql,zl,es,qsat,part,tvrl,tvrblo,tblo,gammas)
          DO J=JSTA,JEND
            DO I=1,IM
!---------------------------------------------------------------------
!***  VERTICAL INTERPOLATION OF GEOPOTENTIAL, TEMPERATURE, SPECIFIC
!***  HUMIDITY, CLOUD WATER/ICE, OMEGA, WINDS, AND TKE.
!---------------------------------------------------------------------
!
               LL   = NL1X(I,J)
               LLMH = NINT(LMH(I,J))
!HC            IF(NL1X(I,J).LE.LM)THEN        
               IF(SPL(LP) < PINT(I,J,2)) THEN ! Above second interface
                 IF(T(I,J,1) < SPVAL)   TSL(I,J) = T(I,J,1)
                 IF(Q(I,J,1) < SPVAL)   QSL(I,J) = Q(I,J,1)

                 IF(gridtype == 'A')THEN
                   USL(I,J) = UH(I,J,1)
                   VSL(I,J) = VH(I,J,1)
                 END IF
!            if ( J == JSTA.and. I == 1.and.me == 0)    &
!               print *,'1 USL=',USL(I,J),UH(I,J,1)
 
                 IF(WH(I,J,1)      < SPVAL) WSL(I,J)   = WH(I,J,1)  
                 IF(OMGA(I,J,1)    < SPVAL) OSL(I,J)   = OMGA(I,J,1)
                 IF(Q2(I,J,1)      < SPVAL) Q2SL(I,J)  = Q2(I,J,1)
                 IF(CWM(I,J,1)     < SPVAL) C1D(I,J)   = CWM(I,J,1)
                 C1D(I,J) = MAX(C1D(I,J),H1M12)              ! Total condensate
                 IF(QQW(I,J,1)     < SPVAL) QW1(I,J)   = QQW(I,J,1)
                 QW1(I,J) = MAX(QW1(I,J),H1M12)              ! Cloud water
                 IF(QQI(I,J,1)     < SPVAL) QI1(I,J)   = QQI(I,J,1)
                 QI1(I,J) = MAX(QI1(I,J),H1M12)              ! Cloud ice
                 IF(QQR(I,J,1)     < SPVAL) QR1(I,J)   = QQR(I,J,1)
                 QR1(I,J) = MAX(QR1(I,J),H1M12)              ! Rain 
                 IF(QQS(I,J,1)     < SPVAL) QS1(I,J)   = QQS(I,J,1)
                 QS1(I,J) = MAX(QS1(I,J),H1M12)              ! Snow (precip ice) 
                 IF(QQG(I,J,1)     < SPVAL) QG1(I,J)   = QQG(I,J,1)
                 QG1(I,J) = MAX(QG1(I,J),H1M12)              ! Graupel (precip ice) 
                 IF(DBZ(I,J,1)     < SPVAL) DBZ1(I,J)  = DBZ(I,J,1)
                 DBZ1(I,J) = MAX(DBZ1(I,J),DBZmin)
                 IF(F_RimeF(I,J,1) < SPVAL) FRIME(I,J) = F_RimeF(I,J,1)
                 FRIME(I,J) = MAX(FRIME(I,J),H1)
                 IF(TTND(I,J,1)    < SPVAL) RAD(I,J)   = TTND(I,J,1)
                 IF(TTND(I,J,1)    < SPVAL) O3SL(I,J)  = O3(I,J,1)
                 IF(CFR(I,J,1)     < SPVAL) CFRSL(I,J) = CFR(I,J,1)
!GFIP
                 IF(ICING_GFIP(I,J,1) < SPVAL) ICINGFSL(I,J) = ICING_GFIP(I,J,1) 
                 IF(ICING_GFIS(I,J,1) < SPVAL) ICINGVSL(I,J) = ICING_GFIS(I,J,1) 
! DUST
                 if (gocart_on) then
                   DO K = 1, NBIN_DU
                     IF(DUST(I,J,1,K) < SPVAL) DUSTSL(I,J,K)=DUST(I,J,1,K)
                   ENDDO

                 endif

! only interpolate GFS d3d fields when  reqested
!          if(iostatusD3D ==0 .and. d3d_on)then
                 if (d3d_on) then
                   IF((IGET(354) > 0) .OR. (IGET(355) > 0) .OR.       &
                      (IGET(356) > 0) .OR. (IGET(357) > 0) .OR.       &
                      (IGET(358) > 0) .OR. (IGET(359) > 0) .OR.       &
                      (IGET(360) > 0) .OR. (IGET(361) > 0) .OR.       &
                      (IGET(362) > 0) .OR. (IGET(363) > 0) .OR.       &
                      (IGET(364) > 0) .OR. (IGET(365) > 0) .OR.       &
                      (IGET(366) > 0) .OR. (IGET(367) > 0) .OR.       &
                      (IGET(368) > 0) .OR. (IGET(369) > 0) .OR.       &
                      (IGET(370) > 0) .OR. (IGET(371) > 0) .OR.       &
                      (IGET(372) > 0) .OR. (IGET(373) > 0) .OR.       &
                      (IGET(374) > 0) .OR. (IGET(375) > 0) .OR.       &
                      (IGET(391) > 0) .OR. (IGET(392) > 0) .OR.       &
                      (IGET(393) > 0) .OR. (IGET(394) > 0) .OR.       &
                      (IGET(395) > 0) .OR. (IGET(379) > 0)) THEN
                      D3DSL(i,j,1)  = rlwtt(I,J,1)
                      D3DSL(i,j,2)  = rswtt(I,J,1)
                      D3DSL(i,j,3)  = vdifftt(I,J,1)
                      D3DSL(i,j,4)  = tcucn(I,J,1)
                      D3DSL(i,j,5)  = tcucns(I,J,1)
                      D3DSL(i,j,6)  = train(I,J,1)
                      D3DSL(i,j,7)  = vdiffmois(I,J,1)
                      D3DSL(i,j,8)  = dconvmois(I,J,1)
                      D3DSL(i,j,9)  = sconvmois(I,J,1)
                      D3DSL(i,j,10) = nradtt(I,J,1)
                      D3DSL(i,j,11) = o3vdiff(I,J,1)
                      D3DSL(i,j,12) = o3prod(I,J,1)
                      D3DSL(i,j,13) = o3tndy(I,J,1)
                      D3DSL(i,j,14) = mwpv(I,J,1)
                      D3DSL(i,j,15) = unknown(I,J,1)
                      D3DSL(i,j,16) = vdiffzacce(I,J,1)
                      D3DSL(i,j,17) = zgdrag(I,J,1)
                      D3DSL(i,j,18) = cnvctummixing(I,J,1)
                      D3DSL(i,j,19) = vdiffmacce(I,J,1)
                      D3DSL(i,j,20) = mgdrag(I,J,1)
                      D3DSL(i,j,21) = cnvctvmmixing(I,J,1)
                      D3DSL(i,j,22) = ncnvctcfrac(I,J,1)
                      D3DSL(i,j,23) = cnvctumflx(I,J,1)
                      D3DSL(i,j,24) = cnvctdmflx(I,J,1)
                      D3DSL(i,j,25) = cnvctdetmflx(I,J,1)
                      D3DSL(i,j,26) = cnvctzgdrag(I,J,1)
                      D3DSL(i,j,27) = cnvctmgdrag(I,J,1)
                   end if
                 end if

               ELSE IF(NL1X(I,J) <= LLMH)THEN
!
!---------------------------------------------------------------------
!          INTERPOLATE LINEARLY IN LOG(P)
!***  EXTRAPOLATE ABOVE THE TOPMOST MIDLAYER OF THE MODEL
!***  INTERPOLATION BETWEEN NORMAL LOWER AND UPPER BOUNDS
!***  EXTRAPOLATE BELOW LOWEST MODEL MIDLAYER (BUT STILL ABOVE GROUND)
!---------------------------------------------------------------------
!
<<<<<<< HEAD
                 FACT = (ALSL(LP)-LOG(PMID(I,J,LL)))/                     &
                        (LOG(PMID(I,J,LL))-LOG(PMID(I,J,LL-1)))
                 IF(T(I,J,LL) < SPVAL .AND. T(I,J,LL-1) < SPVAL)          &
                     TSL(I,J) = T(I,J,LL)+(T(I,J,LL)-T(I,J,LL-1))*FACT
                 IF(Q(I,J,LL) < SPVAL .AND. Q(I,J,LL-1) < SPVAL)          &
                     QSL(I,J) = Q(I,J,LL)+(Q(I,J,LL)-Q(I,J,LL-1))*FACT

                 IF(gridtype=='A')THEN
                   IF(UH(I,J,LL) < SPVAL .AND. UH(I,J,LL-1) < SPVAL)       &
                     USL(I,J) = UH(I,J,LL)+(UH(I,J,LL)-UH(I,J,LL-1))*FACT
                   IF(VH(I,J,LL) < SPVAL .AND. VH(I,J,LL-1) < SPVAL)       &
                     VSL(I,J) = VH(I,J,LL)+(VH(I,J,LL)-VH(I,J,LL-1))*FACT
                 END IF 
!          if ( J == JSTA.and. I == 1.and.me == 0)    &
=======
          IF (MODELNAME == 'RAPR')THEN
            FACT=(ALSL(LP)-ALOG(PMID(I,J,LL)))/                      &
               max(1.e-6,(ALOG(PMID(I,J,LL))-ALOG(PMID(I,J,LL-1))))
            FACT=max(-10.0,min(FACT, 10.0))
          ELSE
            FACT=(ALSL(LP)-ALOG(PMID(I,J,LL)))/                      &
               (ALOG(PMID(I,J,LL))-ALOG(PMID(I,J,LL-1)))
          ENDIF
          IF(T(I,J,LL).LT.SPVAL .AND. T(I,J,LL-1).LT.SPVAL)          &
                TSL(I,J)=T(I,J,LL)+(T(I,J,LL)-T(I,J,LL-1))*FACT
          IF(Q(I,J,LL).LT.SPVAL .AND. Q(I,J,LL-1).LT.SPVAL)          &
                QSL(I,J)=Q(I,J,LL)+(Q(I,J,LL)-Q(I,J,LL-1))*FACT

	  IF(gridtype=='A')THEN
	   IF(UH(I,J,LL).LT.SPVAL .AND. UH(I,J,LL-1).LT.SPVAL)       &
              USL(I,J)=UH(I,J,LL)+(UH(I,J,LL)-UH(I,J,LL-1))*FACT
           IF(VH(I,J,LL).LT.SPVAL .AND. VH(I,J,LL-1).LT.SPVAL)       &
              VSL(I,J)=VH(I,J,LL)+(VH(I,J,LL)-VH(I,J,LL-1))*FACT
	  END IF 
!          if ( J.eq.JSTA.and. I.eq.1.and.me.eq.0)    &
>>>>>>> f9f00f62
!     &        print *,'2 USL=',USL(I,J),UH(I,J,LL),UH(I,J,LL-1),FACT &
!     &        ,'LL=',LL,'LLMH=',LLMH

                 IF(WH(I,J,LL) < SPVAL .AND. WH(I,J,LL-1) < SPVAL)        &
                   WSL(I,J) = WH(I,J,LL)+(WH(I,J,LL)-WH(I,J,LL-1))*FACT
                 IF(OMGA(I,J,LL) < SPVAL .AND. OMGA(I,J,LL-1) < SPVAL)    &
                   OSL(I,J) = OMGA(I,J,LL)+(OMGA(I,J,LL)-OMGA(I,J,LL-1))*FACT
                 IF(Q2(I,J,LL) < SPVAL .AND. Q2(I,J,LL-1) < SPVAL)        &
                   Q2SL(I,J) = Q2(I,J,LL)+(Q2(I,J,LL)-Q2(I,J,LL-1))*FACT
!                IF(ZMID(I,J,LL) < SPVAL .AND. ZMID(I,J,LL-1) < SPVAL)   &
!     &             FSL(I,J) = ZMID(I,J,LL)+(ZMID(I,J,LL)-ZMID(I,J,LL-1))*FACT
!                   FSL(I,J) = FSL(I,J)*G
                 QSAT = PQ0/SPL(LP)*EXP(A2*(TSL(I,J)-A3)/(TSL(I,J)-A4))
!
                 RHL = QSL(I,J)/QSAT
!
                 IF(RHL > 1.)    QSL(I,J) = QSAT
                 IF(RHL < RHmin) QSL(I,J) = RHmin*QSAT
                 if(tsl(i,j) > 320. .or. tsl(i,j) < 100.)print*,             &
                  'bad isobaric T Q',i,j,lp,tsl(i,j),qsl(i,j)                &
                  ,T(I,J,LL),T(I,J,LL-1),Q(I,J,LL),Q(I,J,LL-1)
                 IF(Q2SL(I,J) < 0.0) Q2SL(I,J)=0.0
!	  
!HC ADD FERRIER'S HYDROMETEOR
                 IF(CWM(I,J,LL) < SPVAL .AND. CWM(I,J,LL-1) < SPVAL)         &
                   C1D(I,J) = CWM(I,J,LL)+(CWM(I,J,LL)-CWM(I,J,LL-1))*FACT
                   C1D(I,J) = MAX(C1D(I,J),H1M12)      ! Total condensate
                 IF(QQW(I,J,LL) < SPVAL .AND. QQW(I,J,LL-1) < SPVAL)         &
                   QW1(I,J) = QQW(I,J,LL)+(QQW(I,J,LL)-QQW(I,J,LL-1))*FACT
                   QW1(I,J) = MAX(QW1(I,J),H1M12)      ! Cloud water
                 IF(QQI(I,J,LL) < SPVAL .AND. QQI(I,J,LL-1) < SPVAL)         &
                   QI1(I,J) = QQI(I,J,LL)+(QQI(I,J,LL)-QQI(I,J,LL-1))*FACT
                   QI1(I,J) = MAX(QI1(I,J),H1M12)      ! Cloud ice
                 IF(QQR(I,J,LL) < SPVAL .AND. QQR(I,J,LL-1) < SPVAL)         &
                   QR1(I,J) = QQR(I,J,LL)+(QQR(I,J,LL)-QQR(I,J,LL-1))*FACT
                   QR1(I,J) = MAX(QR1(I,J),H1M12)      ! Rain 
                 IF(QQS(I,J,LL) < SPVAL .AND. QQS(I,J,LL-1) < SPVAL)         &
                   QS1(I,J) = QQS(I,J,LL)+(QQS(I,J,LL)-QQS(I,J,LL-1))*FACT
                   QS1(I,J) = MAX(QS1(I,J),H1M12)      ! Snow (precip ice) 
                 IF(QQG(I,J,LL) < SPVAL .AND. QQG(I,J,LL-1) < SPVAL)         &
                   QG1(I,J) = QQG(I,J,LL)+(QQG(I,J,LL)-QQG(I,J,LL-1))*FACT
                   QG1(I,J) = MAX(QG1(I,J),H1M12)      ! GRAUPEL (precip ice) 
                 IF(DBZ(I,J,LL) < SPVAL .AND. DBZ(I,J,LL-1) < SPVAL)         &
                   DBZ1(I,J) = DBZ(I,J,LL)+(DBZ(I,J,LL)-DBZ(I,J,LL-1))*FACT
                   DBZ1(I,J) = MAX(DBZ1(I,J),DBZmin)
                 IF(F_RimeF(I,J,LL) < SPVAL .AND. F_RimeF(I,J,LL-1) < SPVAL) &
                   FRIME(I,J) = F_RimeF(I,J,LL)+(F_RimeF(I,J,LL)             &
                              - F_RimeF(I,J,LL-1))*FACT
                   FRIME(I,J)=MAX(FRIME(I,J),H1)
                 IF(TTND(I,J,LL) < SPVAL .AND. TTND(I,J,LL-1) < SPVAL)        &
                   RAD(I,J) = TTND(I,J,LL)+(TTND(I,J,LL)-TTND(I,J,LL-1))*FACT
                 IF(O3(I,J,LL) < SPVAL .AND. O3(I,J,LL-1) < SPVAL)            &
                   O3SL(I,J) = O3(I,J,LL)+(O3(I,J,LL)-O3(I,J,LL-1))*FACT
                 IF(CFR(I,J,LL) < SPVAL .AND. CFR(I,J,LL-1) < SPVAL)          &
                   CFRSL(I,J) = CFR(I,J,LL)+(CFR(I,J,LL)-CFR(I,J,LL-1))*FACT 
!GFIP
                 IF(ICING_GFIP(I,J,LL) < SPVAL .AND. ICING_GFIP(I,J,LL-1) < SPVAL)          &
                   ICINGFSL(I,J) = ICING_GFIP(I,J,LL)+(ICING_GFIP(I,J,LL)-ICING_GFIP(I,J,LL-1))*FACT	     
                 IF(ICING_GFIS(I,J,LL) < SPVAL .AND. ICING_GFIS(I,J,LL-1) < SPVAL)          &
                   ICINGVSL(I,J) = ICING_GFIS(I,J,LL)+(ICING_GFIS(I,J,LL)-ICING_GFIS(I,J,LL-1))*FACT  
! DUST
                 if (gocart_on) then
                   DO K = 1, NBIN_DU
                     IF(DUST(I,J,LL,K) < SPVAL .AND. DUST(I,J,LL-1,K) < SPVAL)   &
                     DUSTSL(I,J,K)=DUST(I,J,LL,K)+(DUST(I,J,LL,K)-DUST(I,J,LL-1,K))*FACT
                   ENDDO
                 endif

! only interpolate GFS d3d fields when  == ested
!          if(iostatusD3D==0)then
                 if (d3d_on) then
                 IF((IGET(354) > 0) .OR. (IGET(355) > 0) .OR.         &
                    (IGET(356) > 0) .OR. (IGET(357) > 0) .OR.         &
                    (IGET(358) > 0) .OR. (IGET(359) > 0) .OR.         &
                    (IGET(360) > 0) .OR. (IGET(361) > 0) .OR.         &
                    (IGET(362) > 0) .OR. (IGET(363) > 0) .OR.         &
                    (IGET(364) > 0) .OR. (IGET(365) > 0) .OR.         &
                    (IGET(366) > 0) .OR. (IGET(367) > 0) .OR.         &
                    (IGET(368) > 0) .OR. (IGET(369) > 0) .OR.         &
                    (IGET(370) > 0) .OR. (IGET(371) > 0) .OR.         &
                    (IGET(372) > 0) .OR. (IGET(373) > 0) .OR.         &
                    (IGET(374) > 0) .OR. (IGET(375) > 0) .OR.         &
                    (IGET(391) > 0) .OR. (IGET(392) > 0) .OR.         &
                    (IGET(393) > 0) .OR. (IGET(394) > 0) .OR.         &
                    (IGET(395) > 0) .OR. (IGET(379) > 0))THEN
                    D3DSL(i,j,1)  = rlwtt(I,J,LL)+(rlwtt(I,J,LL)       &
                                  - rlwtt(I,J,LL-1))*FACT
                    D3DSL(i,j,2)  = rswtt(I,J,LL)+(rswtt(I,J,LL)       &
                                  - rswtt(I,J,LL-1))*FACT
                    D3DSL(i,j,3)  = vdifftt(I,J,LL)+(vdifftt(I,J,LL)   &
                                  - vdifftt(I,J,LL-1))*FACT
                    D3DSL(i,j,4)  = tcucn(I,J,LL)+(tcucn(I,J,LL)       &
                                  - tcucn(I,J,LL-1))*FACT
                    D3DSL(i,j,5)  = tcucns(I,J,LL)+(tcucns(I,J,LL)     &
                                  - tcucns(I,J,LL-1))*FACT
                    D3DSL(i,j,6)  = train(I,J,LL)+(train(I,J,LL)       &
                                  - train(I,J,LL-1))*FACT
                    D3DSL(i,j,7)  = vdiffmois(I,J,LL)+                 &
                                   (vdiffmois(I,J,LL)-vdiffmois(I,J,LL-1))*FACT
                    D3DSL(i,j,8)  = dconvmois(I,J,LL)+                 &
                                   (dconvmois(I,J,LL)-dconvmois(I,J,LL-1))*FACT
                    D3DSL(i,j,9)  = sconvmois(I,J,LL)+                 &
                                   (sconvmois(I,J,LL)-sconvmois(I,J,LL-1))*FACT
                    D3DSL(i,j,10) = nradtt(I,J,LL)+                   &
                                   (nradtt(I,J,LL)-nradtt(I,J,LL-1))*FACT
                    D3DSL(i,j,11) = o3vdiff(I,J,LL)+                  &
                                   (o3vdiff(I,J,LL)-o3vdiff(I,J,LL-1))*FACT
                    D3DSL(i,j,12) = o3prod(I,J,LL)+                   &
                                   (o3prod(I,J,LL)-o3prod(I,J,LL-1))*FACT
                    D3DSL(i,j,13) = o3tndy(I,J,LL)+                   &
                                   (o3tndy(I,J,LL)-o3tndy(I,J,LL-1))*FACT
                    D3DSL(i,j,14) = mwpv(I,J,LL)+                     &
                                   (mwpv(I,J,LL)-mwpv(I,J,LL-1))*FACT
                    D3DSL(i,j,15) = unknown(I,J,LL)+                  &
                                   (unknown(I,J,LL)-unknown(I,J,LL-1))*FACT
                    D3DSL(i,j,16) = vdiffzacce(I,J,LL)+               &
                                   (vdiffzacce(I,J,LL)-vdiffzacce(I,J,LL-1))*FACT
                    D3DSL(i,j,17) = zgdrag(I,J,LL)+                   &
                                   (zgdrag(I,J,LL)-zgdrag(I,J,LL-1))*FACT
                    D3DSL(i,j,18) = cnvctummixing(I,J,LL)+            &
                                   (cnvctummixing(I,J,LL)-cnvctummixing(I,J,LL-1))*FACT
                    D3DSL(i,j,19) = vdiffmacce(I,J,LL)+               &
                                   (vdiffmacce(I,J,LL)-vdiffmacce(I,J,LL-1))*FACT
                    D3DSL(i,j,20) = mgdrag(I,J,LL)+                   &
                                   (mgdrag(I,J,LL)-mgdrag(I,J,LL-1))*FACT
                    D3DSL(i,j,21) = cnvctvmmixing(I,J,LL)+            &
                                   (cnvctvmmixing(I,J,LL)-cnvctvmmixing(I,J,LL-1))*FACT
                    D3DSL(i,j,22) = ncnvctcfrac(I,J,LL)+              &
                                   (ncnvctcfrac(I,J,LL)-ncnvctcfrac(I,J,LL-1))*FACT
                    D3DSL(i,j,23) = cnvctumflx(I,J,LL)+               &
                                   (cnvctumflx(I,J,LL)-cnvctumflx(I,J,LL-1))*FACT    
                    D3DSL(i,j,24) = cnvctdmflx(I,J,LL)+               &
                                   (cnvctdmflx(I,J,LL)-cnvctdmflx(I,J,LL-1))*FACT
                    D3DSL(i,j,25) = cnvctdetmflx(I,J,LL)+             &
                                   (cnvctdetmflx(I,J,LL)-cnvctdetmflx(I,J,LL-1))*FACT
                    D3DSL(i,j,26) = cnvctzgdrag(I,J,LL)+              &
                                   (cnvctzgdrag(I,J,LL)-cnvctzgdrag(I,J,LL-1))*FACT
                    D3DSL(i,j,27) = cnvctmgdrag(I,J,LL)+              &
                                   (cnvctmgdrag(I,J,LL)-cnvctmgdrag(I,J,LL-1))*FACT    
                 end if
                 end if         ! if d3d_on test

! FOR UNDERGROUND PRESSURE LEVELS, ASSUME TEMPERATURE TO CHANGE 
! ADIABATICLY, RH TO BE THE SAME AS THE AVERAGE OF THE 2ND AND 3RD
! LAYERS FROM THE GOUND, WIND TO BE THE SAME AS THE LOWEST LEVEL ABOVE
! GOUND
               ELSE ! underground
!                if(i == ii.and.j == jj)print*,'Debug: underg extra at i,j,lp'
!     &,   i,j,lp
                 IF(MODELNAME == 'GFS')THEN ! GFS deduce T and H using Shuell
                   tvu = T(I,J,LM)*(1.+con_fvirt*Q(I,J,LM))
                   if(ZMID(I,J,LM) > zshul) then
                     tvd = tvu + gamma*ZMID(I,J,LM)
                     if(tvd > tvshul) then
                       if(tvu > tvshul) then
                         tvd = tvshul - 5.e-3*(tvu-tvshul)**2
                       else
                         tvd = tvshul
                       endif
                     endif
                     gammas = (tvu-tvd)/ZMID(I,J,LM)
                   else
                     gammas = 0.
                   endif
                   part     = con_rog*(ALSL(LP)-LOG(PMID(I,J,LM)))
                   FSL(I,J) = ZMID(I,J,LM)-tvu*part/(1.+0.5*gammas*part)
!                  tp(k)    = t(1)+gammas*(hp(k)-h(1))
                   TSL(I,J) = T(I,J,LM) - gamma*(FSL(I,J)-ZMID(I,J,LM))
                   FSL(I,J) = FSL(I,J)*G ! just use NAM G for now since FSL will be divided by GI later
!
! Compute RH at lowest model layer because Iredell and Chuang decided to compute
! underground GFS Q to maintain RH
                   ES   = FPVSNEW(T(I,J,LM))
                   ES   = MIN(ES,PMID(I,J,LM))
                   QSAT = CON_EPS*ES/(PMID(I,J,LM)+CON_EPSM1*ES)
                   RHL  = Q(I,J,LM)/QSAT
! compute saturation water vapor at isobaric level
                   ES   = FPVSNEW(TSL(I,J))
                   ES   = MIN(ES,SPL(LP))
                   QSAT = CON_EPS*ES/(SPL(LP)+CON_EPSM1*ES)
! Q at isobaric level is computed by maintaining constant RH	  
                   QSL(I,J) = RHL*QSAT
  
                 ELSE
                   PL = PINT(I,J,LM-1)
                   ZL = ZINT(I,J,LM-1)
                   TL = 0.5*(T(I,J,LM-2)+T(I,J,LM-1))
                   QL = 0.5*(Q(I,J,LM-2)+Q(I,J,LM-1))
!	           TMT0=TL-A0
!                  TMT15=MIN(TMT0,-15.)
!                  AI=0.008855
!                  BI=1.
!                  IF(TMT0 < -20.)THEN
!                    AI=0.007225
!                    BI=0.9674
!                  ENDIF

                   QSAT = PQ0/PL*EXP(A2*(TL-A3)/(TL-A4))
                   RHL  = QL/QSAT
!
                   IF(RHL > 1.)THEN
                     RHL = 1.
                     QL  = RHL*QSAT
                   ENDIF
!
                   IF(RHL < RHmin)THEN
                     RHL = RHmin
                     QL  = RHL*QSAT
                   ENDIF
!
                   TVRL   = TL*(1.+0.608*QL)
                   TVRBLO = TVRL*(SPL(LP)/PL)**RGAMOG
                   TBLO   = TVRBLO/(1.+0.608*QL)
!     
!                  TMT0=TBLO-A3
!                  TMT15=MIN(TMT0,-15.)
!                  AI=0.008855
!                  BI=1.
!                  IF(TMT0 < -20.)THEN
!                    AI=0.007225
!                    BI=0.9674
!                  ENDIF

                   QSAT     = PQ0/SPL(LP)*EXP(A2*(TBLO-A3)/(TBLO-A4))
                   TSL(I,J) = TBLO
                   QBLO     = RHL*QSAT
                   QSL(I,J) = MAX(1.E-12,QBLO)
                 END IF ! endif loop for deducing T and H differently for GFS  

!                if(tsl(i,j) > 320. .or. tsl(i,j) < 100.)print*,            &  
!                  'bad isobaric T Q',i,j,lp,tsl(i,j),qsl(i,j),tl,ql,pl

                 IF(gridtype == 'A')THEN
                   USL(I,J) = UH(I,J,LLMH)
                   VSL(I,J) = VH(I,J,LLMH)
                 END IF 
!         if ( J == JSTA.and. I == 1.and.me == 0)    &
!     &       print *,'3 USL=',USL(I,J),UH(I,J,LLMH),LLMH
                 WSL(I,J)  = WH(I,J,LLMH)
                 OSL(I,J)  = OMGA(I,J,LLMH)
                 Q2SL(I,J) = max(0.0,0.5*(Q2(I,J,LLMH-1)+Q2(I,J,LLMH)))
                 PNL1      = PINT(I,J,NL1X(I,J))
                 FAC       = 0.
                 AHF       = 0.0

!                 FSL(I,J)=(PNL1-SPL(LP))/(SPL(LP)+PNL1)
!     1           *(TSL(I,J))*(1.+0.608*QSL(I,J))
!     2           *RD*2.+ZINT(I,J,NL1X(I,J))*G

!                 FSL(I,J)=FPRS(I,J,LP-1)-RD*(TPRS(I,J,LP-1)
!     1            *(H1+D608*QPRS(I,J,LP-1))
!     2            +TSL(I,J)*(H1+D608*QSL(I,J)))
!     3            *LOG(SPL(LP)/SPL(LP-1))/2.0

!                 if(abs(SPL(LP)-97500.0) < 0.01)then                               
!                 if(gdlat(i,j) > 35.0.and.gdlat(i,j).le.37.0 .and.           &
!                 gdlon(i,j) > -100.0 .and. gdlon(i,j) < -96.0)print*,        &
!                'Debug:I,J,FPRS(LP-1),TPRS(LP-1),TSL,SPL(LP),SPL(LP-1)='      &
!                ,i,j,FPRS(I,J,LP-1),TPRS(I,J,LP-1),TSL(I,J),SPL(LP)           &
!           ,SPL(LP-1)
!          if(gdlat(i,j) > 35.0.and.gdlat(i,j).le.37.0 .and.
!     1    gdlon(i,j) > -100.0 .and. gdlon(i,j) < -96.0)print*,
!     2    'Debug:I,J,PNL1,TSL,NL1X,ZINT,FSL= ',I,J,PNL1,TSL(I,J)
!     3    ,NL1X(I,J),ZINT(I,J,NL1X(I,J)),FSL(I,J)/G
!          end if
!          if(lp == lsm)print*,'Debug:undergound T,Q,U,V,FSL='
!     1,TSL(I,J),QSL(I,J),USL(I,J),VSL(I,J),FSL(I,J)
!
!--- Set hydrometeor fields to zero below ground
                 C1D(I,J)   = 0.
                 QW1(I,J)   = 0.
                 QI1(I,J)   = 0.
                 QR1(I,J)   = 0.
                 QS1(I,J)   = 0.
                 QG1(I,J)   = 0.
                 DBZ1(I,J)  = DBZmin
                 FRIME(I,J) = 1.
                 RAD(I,J)   = 0.
                 O3SL(I,J)  = O3(I,J,LLMH)
                 CFRSL(I,J) = 0.
               END IF
! Compute heights by interpolating from heights on interface for NAM but
! hydrostaticJ integration for GFS

               IF(MODELNAME == 'GFS') then
                 L=NL1X(I,J)
                 IF(SPL(LP) < PMID(I,J,1)) THEN ! above model domain
                   tvd      = T(I,J,1)*(1+con_fvirt*Q(I,J,1))
                   FSL(I,J) = ZMID(I,J,1)-con_rog*tvd *(ALSL(LP)-LOG(PMID(I,J,1)))
                   FSL(I,J) = FSL(I,J)*G
                 ELSE IF(L <= LLMH)THEN 
                   tvd      = T(I,J,L)*(1+con_fvirt*Q(I,J,L))
                   tvu      = TSL(I,J)*(1+con_fvirt*QSL(I,J))
                   FSL(I,J) = ZMID(I,J,L)-con_rog*0.5*(tvd+tvu)               &
                            * (ALSL(LP)-LOG(PMID(I,J,L)))
                   FSL(I,J) = FSL(I,J)*G
                 END IF 
               ELSE
                 LL=NL1XF(I,J)
                 IF(NL1XF(I,J).LE.(LLMH+1)) THEN
                   FACT = (ALSL(LP)-LOG(PINT(I,J,LL)))/                       &
                          (LOG(PINT(I,J,LL))-LOG(PINT(I,J,LL-1)))
                   IF(ZINT(I,J,LL) < SPVAL .AND. ZINT(I,J,LL-1) < SPVAL)      &
                     FSL(I,J) = ZINT(I,J,LL)+(ZINT(I,J,LL)-ZINT(I,J,LL-1))*FACT
                   FSL(I,J) = FSL(I,J)*G 
                 ELSE
                   FSL(I,J) = FPRS(I,J,LP-1)-RD*(TPRS(I,J,LP-1)               &
                            * (H1+D608*QPRS(I,J,LP-1))                        &
                            + TSL(I,J)*(H1+D608*QSL(I,J)))                    &
                            * LOG(SPL(LP)/SPL(LP-1))/2.0 
                 END IF
               END IF  

            enddo        ! End of i loop
          enddo          ! End of J loop
  
!
!***  FILL THE 3-D-IN-PRESSURE ARRAYS FOR THE MEMBRANE SLP REDUCTION
!
!$omp  parallel do private(i,j)
            DO J=JSTA,JEND
              DO I=1,IM
                TPRS(I,J,LP) = TSL(I,J)
                QPRS(I,J,LP) = QSL(I,J)
                FPRS(I,J,LP) = FSL(I,J)
              ENDDO
            ENDDO
!	
! VERTICAL INTERPOLATION FOR WIND FOR E GRID
!
            IF(gridtype == 'E')THEN
              DO J=JSTA,JEND
                DO I=2,IM-MOD(J,2)
!                 IF(i == im/2 .and. j == (jsta+jend)/2)then
!                   do l=1,lm
!                     print*,'PMIDV=',PMIDV(i,j,l)
!                   end do
!                 end if  
!
!***  LOCATE VERTICAL INDEX OF MODEL MIDLAYER FOR V POINT JUST BELOW
!***  THE PRESSURE LEVEL TO WHICH WE ARE INTERPOLATING.
!
                  NL1X(I,J) = LP1
                  DO L=2,LM

!                   IF(J  ==  1 .AND. I  <  IM)THEN   !SOUTHERN BC
!                     PDV=0.5*(PMID(I,J,L)+PMID(I+1,J,L))
!                   ELSE IF(J == JM .AND. I < IM)THEN   !NORTHERN BC
!                     PDV=0.5*(PMID(I,J,L)+PMID(I+1,J,L))
!                   ELSE IF(I  ==  1 .AND. MOD(J,2)  ==  0) THEN !WESTERN EVEN BC
!                     PDV=0.5*(PMID(I,J-1,L)+PMID(I,J+1,L))
!      	            ELSE IF(I  ==  IM .AND. MOD(J,2)  ==  0) THEN !EASTERN EVEN BC
!                     PDV=0.5*(PMID(I,J-1,L)+PMID(I,J+1,L))  
!                   ELSE IF (MOD(J,2)  <  1) THEN
!                     PDV=0.25*(PMID(I,J,L)+PMID(I-1,J,L)
!     &               +PMID(I,J+1,L)+PMID(I,J-1,L))
!                   ELSE
!                     PDV=0.25*(PMID(I,J,L)+PMID(I+1,J,L)
!     &                +PMID(I,J+1,L)+PMID(I,J-1,L))
!                   END IF
!                   JJB=JSTA 
!                   IF(MOD(JSTA,2) == 0)JJB=JSTA+1
!                   JJE=JEND
!                   IF(MOD(JEND,2) == 0)JJE=JEND-1
!                   DO J=JJB,JJE,2 !chc
!                     PDV(IM,J)=PDV(IM-1,J)
!                   END DO

                    IF(NL1X(I,J) == LP1.AND.PMIDV(I,J,L) > SPL(LP))THEN
                      NL1X(I,J) = L
                      IF(i == im/2 .and. j == jm/2)print*,                   &  
                          'Wind Debug:LP,NL1X',LP,NL1X(I,J)
                    ENDIF
                  ENDDO
!
!  IF THE PRESSURE LEVEL IS BELOW THE LOWEST MODEL MIDLAYER
!  BUT STILL ABOVE THE LOWEST MODEL BOTTOM INTERFACE,
!  WE WILL NOT CONSIDER IT UNDERGROUND AND THE INTERPOLATION
!  WILL EXTRAPOLATE TO THAT POINT
!
!                 IF(NL1X(I,J) == LMP1.AND.PINT(I,J,LMP1) > SPL(LP))THEN	
                  IF(NL1X(I,J) == LP1)THEN
                    IF(J  ==  1 .AND. I  <  IM)THEN   !SOUTHERN BC
                      PDV = 0.5*(PINT(I,J,LP1)+PINT(I+1,J,LP1))
                    ELSE IF(J == JM .AND. I < IM)THEN   !NORTHERN BC
                      PDV = 0.5*(PINT(I,J,LP1)+PINT(I+1,J,LP1))
                    ELSE IF(I  ==  1 .AND. MOD(J,2)  ==  0) THEN   !WESTERN EVEN BC
                      PDV = 0.5*(PINT(I,J-1,LP1)+PINT(I,J+1,LP1))
                    ELSE IF(I  ==  IM .AND. MOD(J,2)  ==  0) THEN  !EASTERN EVEN BC
                      PDV = 0.5*(PINT(I,J-1,LP1)+PINT(I,J+1,LP1))  
                    ELSE IF (MOD(J,2)  <  1) THEN
                      PDV = 0.25*(PINT(I,J,LP1)+PINT(I-1,J,LP1)               &
                          +       PINT(I,J+1,LP1)+PINT(I,J-1,LP1))
                    ELSE
                      PDV = 0.25*(PINT(I,J,LP1)+PINT(I+1,J,LP1)               &
                          +       PINT(I,J+1,LP1)+PINT(I,J-1,LP1))
                    END IF
                    IF(PDV  > SPL(LP))THEN
                      NL1X(I,J) = LM
                    END IF 
                  ENDIF
!
                ENDDO
              ENDDO
!
              DO J=JSTA,JEND
                DO I=1,IM-MOD(j,2)
        
                  LL = NL1X(I,J)
!---------------------------------------------------------------------
!***  VERTICAL INTERPOLATION OF WINDS FOR A-E GRID
!---------------------------------------------------------------------
!         
!HC               IF(NL1X(I,J).LE.LM)THEN
                  LLMH = NINT(LMH(I,J))

                  IF(SPL(LP)  <  PINT(I,J,2))THEN ! Above second interface
                    IF(UH(I,J,1) < SPVAL)  USL(I,J) = UH(I,J,1)
                    IF(VH(I,J,1) < SPVAL)  VSL(I,J) = VH(I,J,1)
     
                  ELSE IF(NL1X(I,J).LE.LLMH)THEN
!
!---------------------------------------------------------------------
!          INTERPOLATE LINEARLY IN LOG(P)
!***  EXTRAPOLATE ABOVE THE TOPMOST MIDLAYER OF THE MODEL
!***  INTERPOLATION BETWEEN NORMAL LOWER AND UPPER BOUNDS
!***  EXTRAPOLATE BELOW LOWEST MODEL MIDLAYER (BUT STILL ABOVE GROUND)
!---------------------------------------------------------------------
!

                    FACT = (ALSL(LP)-LOG(PMIDV(I,J,LL)))/                      &
                           (LOG(PMIDV(I,J,LL))-LOG(PMIDV(I,J,LL-1)))
                    IF(UH(I,J,LL) < SPVAL .AND. UH(I,J,LL-1) < SPVAL)          &
                       USL(I,J) = UH(I,J,LL)+(UH(I,J,LL)-UH(I,J,LL-1))*FACT
                    IF(VH(I,J,LL) < SPVAL .AND. VH(I,J,LL-1) < SPVAL)          &
                       VSL(I,J) = VH(I,J,LL)+(VH(I,J,LL)-VH(I,J,LL-1))*FACT
                    IF(i == im/2 .and. j == jm/2)print*,                       &
                    'Wind Debug:LP,NL1X,FACT=',LP,NL1X(I,J),FACT
!
! FOR UNDERGROUND PRESSURE LEVELS, ASSUME TEMPERATURE TO CHANGE 
! ADIABATICLY, RH TO BE THE SAME AS THE AVERAGE OF THE 2ND AND 3RD
! LAYERS FROM THE GOUND, WIND TO BE THE SAME AS THE LOWEST LEVEL ABOVE
! GOUND
                  ELSE
                    IF(UH(I,J,LLMH) < SPVAL) USL(I,J) = UH(I,J,LLMH)
                    IF(VH(I,J,LLMH) < SPVAL) VSL(I,J) = VH(I,J,LLMH)
                  END IF
                ENDDO     ! end of i loop
              ENDDO       ! end of j loop

!        if(me == 0) print *,'after 230 me=',me,'USL=',USL(1:10,JSTA)
              JJB = JSTA 
              IF(MOD(JSTA,2) == 0) JJB = JSTA+1
              JJE = JEND
              IF(MOD(JEND,2) == 0) JJE = JEND-1
              DO J=JJB,JJE,2 !chc
                USL(IM,J) = USL(IM-1,J)
                VSL(IM,J) = VSL(IM-1,J)
              END DO
            ELSE IF(gridtype=='B')THEN ! B grid wind interpolation
              DO J=JSTA,JEND_m
                DO I=1,IM-1
!***  LOCATE VERTICAL INDEX OF MODEL MIDLAYER FOR V POINT JUST BELOW
!***  THE PRESSURE LEVEL TO WHICH WE ARE INTERPOLATING.
!
                  NL1X(I,J)=LP1
                  DO L=2,LM
                    IF(NL1X(I,J) == LP1.AND.PMIDV(I,J,L) > SPL(LP))THEN
                      NL1X(I,J) = L
                      IF(i == im/2 .and. j == jm/2)print*,                    &  
                     'Wind Debug for B grid:LP,NL1X',LP,NL1X(I,J)
                    ENDIF
                  ENDDO
!
!  IF THE PRESSURE LEVEL IS BELOW THE LOWEST MODEL MIDLAYER
!  BUT STILL ABOVE THE LOWEST MODEL BOTTOM INTERFACE,
!  WE WILL NOT CONSIDER IT UNDERGROUND AND THE INTERPOLATION
!  WILL EXTRAPOLATE TO THAT POINT
!
                  IF(NL1X(I,J)==LP1)THEN
                    PDV = 0.25*(PINT(I,J,LP1)+PINT(I+1,J,LP1)                 &
                        + PINT(I,J+1,LP1)+PINT(I+1,J+1,LP1))
                    IF(PDV  > SPL(LP))THEN
                      NL1X(I,J)=LM
                    END IF 
                  ENDIF
!
                ENDDO
              ENDDO
!
              DO J=JSTA,JEND_m
                DO I=1,IM-1
        
                  LL = NL1X(I,J)
!---------------------------------------------------------------------
!***  VERTICAL INTERPOLATION OF WINDS FOR A-E GRID
!---------------------------------------------------------------------
!         
!HC               IF(NL1X(I,J).LE.LM)THEN
                  LLMH = NINT(LMH(I,J))

                  IF(SPL(LP)  <  PINT(I,J,2))THEN ! Above second interface
                    IF(UH(I,J,1) < SPVAL)     USL(I,J) = UH(I,J,1)
                    IF(VH(I,J,1) < SPVAL)     VSL(I,J) = VH(I,J,1)
     
                  ELSE IF(NL1X(I,J).LE.LLMH)THEN
!
!---------------------------------------------------------------------
!          INTERPOLATE LINEARLY IN LOG(P)
!***  EXTRAPOLATE ABOVE THE TOPMOST MIDLAYER OF THE MODEL
!***  INTERPOLATION BETWEEN NORMAL LOWER AND UPPER BOUNDS
!***  EXTRAPOLATE BELOW LOWEST MODEL MIDLAYER (BUT STILL ABOVE GROUND)
!---------------------------------------------------------------------
!

                    FACT = (ALSL(LP)-LOG(PMIDV(I,J,LL)))/                      &
                           (LOG(PMIDV(I,J,LL))-LOG(PMIDV(I,J,LL-1)))
                    IF(UH(I,J,LL) < SPVAL .AND. UH(I,J,LL-1) < SPVAL)          &
                       USL(I,J)=UH(I,J,LL)+(UH(I,J,LL)-UH(I,J,LL-1))*FACT
                    IF(VH(I,J,LL) < SPVAL .AND. VH(I,J,LL-1) < SPVAL)          &
                       VSL(I,J)=VH(I,J,LL)+(VH(I,J,LL)-VH(I,J,LL-1))*FACT
                    IF(i == im/2 .and. j == jm/2)print*,                         &
                      'Wind Debug:LP,NL1X,FACT=',LP,NL1X(I,J),FACT
!
! FOR UNDERGROUND PRESSURE LEVELS, ASSUME TEMPERATURE TO CHANGE 
! ADIABATICLY, RH TO BE THE SAME AS THE AVERAGE OF THE 2ND AND 3RD
! LAYERS FROM THE GOUND, WIND TO BE THE SAME AS THE LOWEST LEVEL ABOVE
! GOUND
                  ELSE
                    IF(UH(I,J,LLMH) < SPVAL)USL(I,J)=UH(I,J,LLMH)
                    IF(VH(I,J,LLMH) < SPVAL)VSL(I,J)=VH(I,J,LLMH)
                  END IF
                enddo
              enddo
            END IF  ! END OF WIND INTERPOLATION FOR NMM
!        if(me == 0) print *,'after 230 if me=',me,'USL=',USL(1:10,JSTA)


!
!---------------------------------------------------------------------
!        LOAD GEOPOTENTIAL AND TEMPERATURE INTO STANDARD LEVEL 
!        ARRAYS FOR THE NEXT PASS.
!---------------------------------------------------------------------
!     
!***     SAVE 500MB TEMPERATURE FOR LIFTED INDEX.
!     
            IF(NINT(SPL(LP)) == 50000)THEN
!$omp parallel do private(i,j)
              DO J=JSTA,JEND
                DO I=1,IM
                  T500(I,J) = TSL(I,J)
                ENDDO
              ENDDO
            ENDIF
!     
!---------------------------------------------------------------------
!***  CALCULATE 1000MB GEOPOTENTIALS CONSISTENT WITH SLP OBTAINED 
!***  FROM THE MESINGER OR NWS SHUELL SLP REDUCTION.
!---------------------------------------------------------------------
!     
!***  FROM MESINGER SLP
!
!HC MOVE THIS PART TO THE END OF THIS SUBROUTINE AFTER PSLP IS COMPUTED
!HC        IF(IGET(023) > 0.AND.NINT(SPL(LP)) == 100000)THEN
!HC          ALPTH=LOG(1.E5)
!HC!$omp  parallel do private(i,j)
!HC          DO J=JSTA,JEND
!HC          DO I=1,IM
!HC           IF(FSL(I,J) < SPVAL) THEN
!HC            PSLPIJ=PSLP(I,J)
!HC            ALPSL=LOG(PSLPIJ)
!HC            PSFC=PINT(I,J,NINT(LMH(I,J))+1)
!HC            IF(ABS(PSLPIJ-PSFC) < 5.E2) THEN
!HC              FSL(I,J)=R*TSL(I,J)*(ALPSL-ALPTH)
!HC            ELSE
!HC              FSL(I,J)=FIS(I,J)/(ALPSL-LOG(PSFC))*
!HC     1                              (ALPSL-ALPTH)
!HC            ENDIF
!HC            Z1000(I,J)=FSL(I,J)*GI
!HC           ELSE
!HC            Z1000(I,J)=SPVAL
!HC           ENDIF
!HC          ENDDO
!HC          ENDDO
!     
!***  FROM NWS SHUELL SLP. NGMSLP2 COMPUTES 1000MB GEOPOTENTIAL.
!
!HC        ELSEIF(IGET(023).LE.0.AND.LP == LSM)THEN
!HC        IF(IGET(023).LE.0.AND.LP == LSM)THEN
!!$omp  parallel do private(i,j)
!HC          DO J=JSTA,JEND
!HC          DO I=1,IM
!HC           IF(Z1000(I,J) < SPVAL) THEN
!HC            FSL(I,J)=Z1000(I,J)*G
!HC           ELSE
!HC            FSL(I,J)=SPVAL
!HC           ENDIF
!HC          ENDDO
!HC          ENDDO
!HC        ENDIF
!---------------------------------------------------------------------
!---------------------------------------------------------------------
!        *** PART II ***
!---------------------------------------------------------------------
!---------------------------------------------------------------------
!
!        INTERPOLATE/OUTPUT SELECTED FIELDS.
!
!---------------------------------------------------------------------
!
!***  OUTPUT GEOPOTENTIAL (SCALE BY GI)
!
            IF(IGET(012) > 0)THEN
              IF(LVLS(LP,IGET(012)) > 0)THEN
                IF(IGET(023) > 0.AND.NINT(SPL(LP)) == 100000)THEN
                  GO TO 222
                ELSE
!$omp  parallel do private(i,j)
                  DO J=JSTA,JEND
                    DO I=1,IM
                      IF(FSL(I,J) < SPVAL) THEN
                        GRID1(I,J) = FSL(I,J)*GI
                      ELSE
                        GRID1(I,J) = SPVAL
                      ENDIF
                    ENDDO
                  ENDDO

                  IF (SMFLAG) THEN
!tgs - smoothing of geopotential heights
                    if(MAPTYPE == 6) then
                      dxm = (DXVAL / 360.)*(ERAD*2.*pi)/1000.
                    else
                      dxm = dxval
                    endif
                    print *,'dxm=',dxm
                    NSMOOTH = nint(5.*(13500./dxm))
                    call AllGETHERV(GRID1)
                    do k=1,NSMOOTH
                      CALL SMOOTH(GRID1,SDUMMY,IM,JM,0.5)
                    end do
                  ENDIF
                  if(grib == 'grib1')then
                    ID(1:25)=0
                    CALL GRIBIT(IGET(012),LP,GRID1,IM,JM)
                  elseif(grib == 'grib2') then
                    cfld = cfld + 1
                    fld_info(cfld)%ifld=IAVBLFLD(IGET(012))
                    fld_info(cfld)%lvl=LVLSXML(LP,IGET(012))
!$omp parallel do private(i,j,jj)
                    do j=1,jend-jsta+1
                      jj = jsta+j-1
                      do i=1,im
                        datapd(i,j,cfld) = GRID1(i,jj)
                      enddo
                    enddo
                  endif
                END IF
              ENDIF
            ENDIF
 222        CONTINUE
!     
!***  TEMPERATURE
!
            IF(IGET(013) > 0) THEN
              IF(LVLS(LP,IGET(013)) > 0)THEN
!$omp  parallel do private(i,j)
                DO J=JSTA,JEND
                  DO I=1,IM
                    GRID1(I,J) = TSL(I,J)
                  ENDDO
                ENDDO

                IF (SMFLAG) THEN
                  NSMOOTH = nint(3.*(13500./dxm))
                  call AllGETHERV(GRID1)
                  do k=1,NSMOOTH
                    CALL SMOOTH(GRID1,SDUMMY,IM,JM,0.5)
                  end do
                ENDIF

                if(grib == 'grib1')then
                  ID(1:25)=0
                  CALL GRIBIT(IGET(013),LP,GRID1,IM,JM)
                elseif(grib == 'grib2') then
                  cfld = cfld + 1
                  fld_info(cfld)%ifld = IAVBLFLD(IGET(013))
                  fld_info(cfld)%lvl  = LVLSXML(LP,IGET(013))
!$omp parallel do private(i,j,jj)
                  do j=1,jend-jsta+1
                    jj = jsta+j-1
                    do i=1,im
                      datapd(i,j,cfld) = GRID1(i,jj)
                    enddo
                  enddo
                endif
              ENDIF
            ENDIF
!     
!***  POTENTIAL TEMPERATURE.
!
        IF(IGET(014) > 0)THEN
          IF(LVLS(LP,IGET(014)) > 0)THEN

            tem = (P1000/spl(lp)) ** capa
!$omp parallel do private(i,j)
            DO J=JSTA,JEND
              DO I=1,IM
                IF(TSL(I,J) < SPVAL) THEN
                  grid1(I,J) = TSL(I,J) * tem
                ELSE
                  grid1(I,J) = SPVAL
                ENDIF
              ENDDO
            ENDDO
!!$omp  parallel do private(i,j)
!           DO J=JSTA,JEND
!             DO I=1,IM
!               EGRID2(I,J) = SPL(LP)
!             ENDDO
!           ENDDO
!
!           CALL CALPOT(EGRID2,TSL,EGRID1)
!!$omp  parallel do private(i,j)
!            DO J=JSTA,JEND
!              DO I=1,IM
!                GRID1(I,J) = EGRID1(I,J)
!              ENDDO
!            ENDDO

            if(grib == 'grib1')then
             ID(1:25)=0
             CALL GRIBIT(IGET(014),LP,GRID1,IM,JM)
            elseif(grib == 'grib2') then
             cfld = cfld + 1
             fld_info(cfld)%ifld=IAVBLFLD(IGET(014))
             fld_info(cfld)%lvl=LVLSXML(LP,IGET(014))
!$omp parallel do private(i,j,jj)
              do j=1,jend-jsta+1
                jj = jsta+j-1
                do i=1,im
                  datapd(i,j,cfld) = GRID1(i,jj)
                enddo
              enddo
            endif
          ENDIF
        ENDIF
!     
!***  RELATIVE HUMIDITY.
!
     
        IF(IGET(017) > 0 .OR. IGET(257) > 0)THEN
!         if ( me == 0)  print *,'IGET(17)=',IGET(017),'LP=',LP,IGET(257),  &
!             'LVLS=',LVLS(1,4)
          log1=.false.
          IF(IGET(017) > 0.) then
             if(LVLS(LP,IGET(017)) > 0 ) log1=.true.
          endif
          IF(IGET(257) > 0) then
             if(LVLS(LP,IGET(257)) > 0 ) log1=.true.
          endif
          if ( log1 ) then
!$omp  parallel do private(i,j)
            DO J=JSTA,JEND
              DO I=1,IM
                EGRID2(I,J) = SPL(LP)
              ENDDO
            ENDDO
!
            IF(MODELNAME == 'GFS')THEN
              CALL CALRH_GFS(EGRID2,TSL,QSL,EGRID1)
            ELSEIF (MODELNAME == 'RAPR')THEN 
              CALL CALRH_GSD(EGRID2,TSL,QSL,EGRID1)
            ELSE
              CALL CALRH(EGRID2,TSL,QSL,EGRID1)
            END IF 
!$omp  parallel do private(i,j)
            DO J=JSTA,JEND
              DO I=1,IM
                IF(EGRID1(I,J) < SPVAL) THEN
                  GRID1(I,J) = EGRID1(I,J)*100.
                ELSE
                  GRID1(I,J)  = EGRID1(I,J)
                ENDIF
              ENDDO
            ENDDO

            IF (SMFLAG) THEN
              NSMOOTH=nint(2.*(13500./dxm))
              call AllGETHERV(GRID1)
              do k=1,NSMOOTH
                CALL SMOOTH(GRID1,SDUMMY,IM,JM,0.5)
              end do
            ENDIF
            if(grib == 'grib1')then
              ID(1:25)=0
              CALL GRIBIT(IGET(017),LP,GRID1,IM,JM)
            elseif(grib == 'grib2') then
              cfld = cfld + 1
              fld_info(cfld)%ifld=IAVBLFLD(IGET(017))
              fld_info(cfld)%lvl=LVLSXML(LP,IGET(017))
!$omp parallel do private(i,j,jj)
              do j=1,jend-jsta+1
                jj = jsta+j-1
                do i=1,im
                  datapd(i,j,cfld) = GRID1(i,jj)
                enddo
              enddo
            endif

!$omp  parallel do private(i,j)
            DO J=JSTA,JEND
              DO I=1,IM
                SAVRH(I,J) = GRID1(I,J)
              ENDDO
            ENDDO

          ENDIF
        ENDIF
!     
!***  CLOUD FRACTION.
!
        IF(IGET(331) > 0)THEN
          IF(LVLS(LP,IGET(331)) > 0)THEN
!$omp  parallel do private(i,j)
            DO J=JSTA,JEND
              DO I=1,IM
                CFRSL(I,J) = MIN(MAX(0.0,CFRSL(I,J)),1.0)
                IF(abs(CFRSL(I,J)-SPVAL) > SMALL)                   &    
                      GRID1(I,J) = CFRSL(I,J)*H100
              ENDDO 
            ENDDO
            if(grib == 'grib1')then
              ID(1:25) = 0
              CALL GRIBIT(IGET(331),LP,GRID1,IM,JM)
            elseif(grib == 'grib2') then
              cfld = cfld + 1
              fld_info(cfld)%ifld = IAVBLFLD(IGET(331))
              fld_info(cfld)%lvl = LVLSXML(LP,IGET(331))
!$omp parallel do private(i,j,jj)
              do j=1,jend-jsta+1
                jj = jsta+j-1
                do i=1,im
                  datapd(i,j,cfld) = GRID1(i,jj)
                enddo
              enddo
            endif
          ENDIF
        ENDIF
!     
!***  DEWPOINT TEMPERATURE.
!
        IF(IGET(015) > 0)THEN
          IF(LVLS(LP,IGET(015)) > 0)THEN
!$omp  parallel do private(i,j)
            DO J=JSTA,JEND
              DO I=1,IM
                EGRID2(I,J) = SPL(LP)
              ENDDO
            ENDDO
!
            CALL CALDWP(EGRID2,QSL,EGRID1,TSL)
!$omp  parallel do private(i,j)
             DO J=JSTA,JEND
               DO I=1,IM
                 IF(TSL(I,J) < SPVAL) THEN
                   GRID1(I,J) = EGRID1(I,J)
                ELSE
                  GRID1(I,J) = SPVAL
                ENDIF
               ENDDO
             ENDDO
            if(grib == 'grib1')then
              ID(1:25)=0
              CALL GRIBIT(IGET(015),LP,GRID1,IM,JM)
            elseif(grib == 'grib2') then
              cfld = cfld + 1
              fld_info(cfld)%ifld=IAVBLFLD(IGET(015))
              fld_info(cfld)%lvl=LVLSXML(LP,IGET(015))
!$omp parallel do private(i,j,jj)
              do j=1,jend-jsta+1
                jj = jsta+j-1
                do i=1,im
                  datapd(i,j,cfld) = GRID1(i,jj)
                enddo
              enddo
            endif
          ENDIF
        ENDIF
!     
!***  SPECIFIC HUMIDITY.
!
        IF(IGET(016) > 0)THEN
          IF(LVLS(LP,IGET(016)) > 0)THEN
!$omp  parallel do private(i,j)
             DO J=JSTA,JEND
               DO I=1,IM
                 GRID1(I,J) = QSL(I,J)
               ENDDO
             ENDDO
            CALL BOUND(GRID1,H1M12,H99999)
            if(grib == 'grib1')then
              ID(1:25)=0
              CALL GRIBIT(IGET(016),LP,GRID1,IM,JM)
            elseif(grib == 'grib2') then
              cfld = cfld + 1
              fld_info(cfld)%ifld=IAVBLFLD(IGET(016))
              fld_info(cfld)%lvl=LVLSXML(LP,IGET(016))
!$omp parallel do private(i,j,jj)
              do j=1,jend-jsta+1
                jj = jsta+j-1
                do i=1,im
                  datapd(i,j,cfld) = GRID1(i,jj)
                enddo
              enddo
            endif
          ENDIF
        ENDIF
!     
!***  OMEGA
!
        IF(IGET(020) > 0)THEN
          IF(LVLS(LP,IGET(020)) > 0)THEN
!$omp  parallel do private(i,j)
             DO J=JSTA,JEND
               DO I=1,IM
                 GRID1(I,J) = OSL(I,J)
               ENDDO
             ENDDO

         IF (SMFLAG) THEN
          NSMOOTH=nint(3.*(13500./dxm))
         call AllGETHERV(GRID1)
         do k=1,NSMOOTH
          CALL SMOOTH(GRID1,SDUMMY,IM,JM,0.5)
         end do
         ENDIF

           if(grib == 'grib1')then
             ID(1:25)=0
!            print *,'me=',me,'OMEGA,OSL=',OSL(1:10,JSTA)
             CALL GRIBIT(IGET(020),LP,GRID1,IM,JM)
           elseif(grib == 'grib2') then
              cfld = cfld + 1
              fld_info(cfld)%ifld=IAVBLFLD(IGET(020))
              fld_info(cfld)%lvl=LVLSXML(LP,IGET(020))
!$omp parallel do private(i,j,jj)
              do j=1,jend-jsta+1
                jj = jsta+j-1
                do i=1,im
                  datapd(i,j,cfld) = GRID1(i,jj)
                enddo
              enddo
           endif
          ENDIF
        ENDIF
!     
!***  W
!
        IF(IGET(284) > 0)THEN
          IF(LVLS(LP,IGET(284)) > 0)THEN
!$omp  parallel do private(i,j)
             DO J=JSTA,JEND
               DO I=1,IM
                 GRID1(I,J) = WSL(I,J)
               ENDDO
             ENDDO
            if(grib == 'grib1')then
              ID(1:25)=0
              CALL GRIBIT(IGET(284),LP,GRID1,IM,JM)
            elseif(grib == 'grib2') then
              cfld = cfld + 1
              fld_info(cfld)%ifld=IAVBLFLD(IGET(284))
              fld_info(cfld)%lvl=LVLSXML(LP,IGET(284))
!$omp parallel do private(i,j,jj)
              do j=1,jend-jsta+1
                jj = jsta+j-1
                do i=1,im
                  datapd(i,j,cfld) = GRID1(i,jj)
                enddo
              enddo
            endif
          ENDIF
        ENDIF
!     
!***  MOISTURE CONVERGENCE
!
        IF(IGET(085) > 0)THEN
          IF(LVLS(LP,IGET(085)) > 0)THEN
            CALL CALMCVG(QSL,USL,VSL,EGRID1)
!        if(me == 0) print *,'after calmcvgme=',me,'USL=',USL(1:10,JSTA)
!$omp  parallel do private(i,j)
             DO J=JSTA,JEND
               DO I=1,IM
                 GRID1(I,J) = EGRID1(I,J)
               ENDDO
             ENDDO
!MEB NOT SURE IF I STILL NEED THIS
!     CONVERT TO DIVERGENCE FOR GRIB UNITS
!
!           CALL SCLFLD(GRID1,-1.0,IM,JM)
!MEB NOT SURE IF I STILL NEED THIS
           if(grib == 'grib1')then
             ID(1:25)=0
             CALL GRIBIT(IGET(085),LP,GRID1,IM,JM)
           elseif(grib == 'grib2') then
              cfld = cfld + 1
              fld_info(cfld)%ifld=IAVBLFLD(IGET(085))
              fld_info(cfld)%lvl=LVLSXML(LP,IGET(085))
!$omp parallel do private(i,j,jj)
              do j=1,jend-jsta+1
                jj = jsta+j-1
                do i=1,im
                  datapd(i,j,cfld) = GRID1(i,jj)
                enddo
              enddo
!          if(me==0) print *,'in mdl2p,mconv, lp=',fld_info(cfld)%lvl,'lp=',lp
           endif
          ENDIF
        ENDIF
!     
!***  U AND/OR V WIND
!
        IF(IGET(018) > 0.OR.IGET(019) > 0)THEN
          log1=.false.
          IF(IGET(018) > 0.) then
             if(LVLS(LP,IGET(018)) > 0 ) log1=.true.
          endif
          IF(IGET(019) > 0) then
             if(LVLS(LP,IGET(019)) > 0 ) log1=.true.
          endif
          if ( log1 ) then
!$omp  parallel do private(i,j)
             DO J=JSTA,JEND
               DO I=1,IM
                 GRID1(I,J) = USL(I,J)
                 GRID2(I,J) = VSL(I,J)
               ENDDO
             ENDDO

         IF (SMFLAG) THEN
          NSMOOTH=nint(5.*(13500./dxm))
         call AllGETHERV(GRID1)
         do k=1,NSMOOTH
          CALL SMOOTH(GRID1,SDUMMY,IM,JM,0.5)
         end do
          NSMOOTH=nint(5.*(13500./dxm))
         call AllGETHERV(GRID2)
         do k=1,NSMOOTH
          CALL SMOOTH(GRID2,SDUMMY,IM,JM,0.5)
         end do
         ENDIF

           if(grib == 'grib1')then
             ID(1:25)=0
             IF(IGET(018) > 0) CALL GRIBIT(IGET(018),LP,GRID1,IM,JM)
             ID(1:25)=0
             IF(IGET(019) > 0) CALL GRIBIT(IGET(019),LP,GRID2,IM,JM)
           elseif(grib == 'grib2') then
             cfld = cfld + 1
             fld_info(cfld)%ifld=IAVBLFLD(IGET(018))
             fld_info(cfld)%lvl=LVLSXML(LP,IGET(018))
!$omp parallel do private(i,j,jj)
             do j=1,jend-jsta+1
               jj = jsta+j-1
               do i=1,im
                 datapd(i,j,cfld) = GRID1(i,jj)
               enddo
             enddo

             cfld = cfld + 1
             fld_info(cfld)%ifld=IAVBLFLD(IGET(019))
             fld_info(cfld)%lvl=LVLSXML(LP,IGET(019))
!$omp parallel do private(i,j,jj)
             do j=1,jend-jsta+1
               jj = jsta+j-1
               do i=1,im
                 datapd(i,j,cfld) = GRID2(i,jj)
               enddo
             enddo
           endif
          ENDIF
        ENDIF
!     
!***  ABSOLUTE VORTICITY
!
         IF (IGET(021) > 0) THEN
          IF (LVLS(LP,IGET(021)) > 0) THEN
            CALL CALVOR(USL,VSL,EGRID1)
!         print *,'me=',me,'EGRID1=',EGRID1(1:10,JSTA)
!$omp  parallel do private(i,j)
             DO J=JSTA,JEND
               DO I=1,IM
                 GRID1(I,J) = EGRID1(I,J)
               ENDDO
             ENDDO

             IF (SMFLAG) THEN
               NSMOOTH=nint(4.*(13500./dxm))
               call AllGETHERV(GRID1)
               do k=1,NSMOOTH
                 CALL SMOOTH(GRID1,SDUMMY,IM,JM,0.5)
               end do
             ENDIF

            if(grib == 'grib1')then
              ID(1:25)=0
              CALL GRIBIT(IGET(021),LP,GRID1,IM,JM)
            elseif(grib == 'grib2') then
              cfld = cfld + 1
              fld_info(cfld)%ifld=IAVBLFLD(IGET(021))
              fld_info(cfld)%lvl=LVLSXML(LP,IGET(021))
!$omp parallel do private(i,j,jj)
              do j=1,jend-jsta+1
                jj = jsta+j-1
                do i=1,im
                  datapd(i,j,cfld) = GRID1(i,jj)
                enddo
              enddo
            endif
          ENDIF
         ENDIF
!     
!        GEOSTROPHIC STREAMFUNCTION.
         IF (IGET(086) > 0) THEN
          IF (LVLS(LP,IGET(086)) > 0) THEN
!$omp  parallel do private(i,j)
            DO J=JSTA,JEND
              DO I=1,IM
                EGRID2(I,J) = FSL(I,J)*GI
              ENDDO
            ENDDO
            CALL CALSTRM(EGRID2,EGRID1)
!$omp  parallel do private(i,j)
             DO J=JSTA,JEND
               DO I=1,IM
                 IF(FSL(I,J) < SPVAL) THEN
                   GRID1(I,J) = EGRID1(I,J)
                 ELSE
                   GRID1(I,J) = SPVAL
                 ENDIF
               ENDDO
             ENDDO
            if(grib == 'grib1')then
              ID(1:25)=0
              CALL GRIBIT(IGET(086),LP,GRID1,IM,JM)
            elseif(grib == 'grib2') then
              cfld = cfld + 1
              fld_info(cfld)%ifld=IAVBLFLD(IGET(086))
              fld_info(cfld)%lvl=LVLSXML(LP,IGET(086))
!$omp parallel do private(i,j,jj)
              do j=1,jend-jsta+1
                jj = jsta+j-1
                do i=1,im
                  datapd(i,j,cfld) = GRID1(i,jj)
                enddo
              enddo
            endif
          ENDIF
         ENDIF
!     
!***  TURBULENT KINETIC ENERGY
!
         IF (IGET(022) > 0) THEN
          IF (LVLS(LP,IGET(022)) > 0) THEN
!$omp  parallel do private(i,j)
             DO J=JSTA,JEND
               DO I=1,IM
                 GRID1(I,J) = Q2SL(I,J)
               ENDDO
             ENDDO
            if(grib == 'grib1')then
              ID(1:25)=0
              CALL GRIBIT(IGET(022),LP,GRID1,IM,JM)
            elseif(grib == 'grib2') then
              cfld = cfld + 1
              fld_info(cfld)%ifld=IAVBLFLD(IGET(022))
              fld_info(cfld)%lvl=LVLSXML(LP,IGET(022))
!$omp parallel do private(i,j,jj)
              do j=1,jend-jsta+1
                jj = jsta+j-1
                do i=1,im
                  datapd(i,j,cfld) = GRID1(i,jj)
                enddo
              enddo
            endif
          ENDIF
         ENDIF
!     
!***  CLOUD WATER
!
         IF (IGET(153) > 0) THEN
          IF (LVLS(LP,IGET(153)) > 0) THEN
            IF(MODELNAME == 'GFS')then
! GFS does not seperate cloud water from ice, hoping to do that in Feb 08 implementation	     
!$omp  parallel do private(i,j)
               DO J=JSTA,JEND
                 DO I=1,IM
                   GRID1(I,J) = QW1(I,J) + QI1(I,J)
                 ENDDO
               ENDDO
             ELSE
!$omp  parallel do private(i,j)
               DO J=JSTA,JEND
                 DO I=1,IM
                   GRID1(I,J) = QW1(I,J)
                 ENDDO
               ENDDO
             END IF 
             if(grib == 'grib1')then
               ID(1:25)=0 
               CALL GRIBIT(IGET(153),LP,GRID1,IM,JM)
             elseif(grib == 'grib2') then
               cfld = cfld + 1
               fld_info(cfld)%ifld=IAVBLFLD(IGET(153))
               fld_info(cfld)%lvl=LVLSXML(LP,IGET(153))
!$omp parallel do private(i,j,jj)
              do j=1,jend-jsta+1
                jj = jsta+j-1
                do i=1,im
                  datapd(i,j,cfld) = GRID1(i,jj)
                enddo
              enddo
             endif
          ENDIF
         ENDIF
!
!***  CLOUD ICE 
!
         IF (IGET(166) > 0) THEN
          IF (LVLS(LP,IGET(166)) > 0) THEN
!$omp  parallel do private(i,j)
             DO J=JSTA,JEND
               DO I=1,IM
                 GRID1(I,J) = QI1(I,J)
               ENDDO
             ENDDO
             if(grib == 'grib1')then
               ID(1:25)=0
               CALL GRIBIT(IGET(166),LP,GRID1,IM,JM)
             elseif(grib == 'grib2') then
               cfld = cfld + 1
               fld_info(cfld)%ifld=IAVBLFLD(IGET(166))
               fld_info(cfld)%lvl=LVLSXML(LP,IGET(166))
!$omp parallel do private(i,j,jj)
               do j=1,jend-jsta+1
                 jj = jsta+j-1
                 do i=1,im
                   datapd(i,j,cfld) = GRID1(i,jj)
                 enddo
               enddo
             endif
          ENDIF
         ENDIF
!
!---  RAIN
         IF (IGET(183) > 0) THEN
          IF (LVLS(LP,IGET(183)) > 0) THEN 
!$omp  parallel do private(i,j)
             DO J=JSTA,JEND
               DO I=1,IM
                 GRID1(I,J) = QR1(I,J)
               ENDDO
             ENDDO
             if(grib == 'grib1')then
               ID(1:25)=0
               CALL GRIBIT(IGET(183),LP,GRID1,IM,JM)
             elseif(grib == 'grib2') then
               cfld = cfld + 1
               fld_info(cfld)%ifld=IAVBLFLD(IGET(183))
               fld_info(cfld)%lvl=LVLSXML(LP,IGET(183))
!$omp parallel do private(i,j,jj)
               do j=1,jend-jsta+1
                 jj = jsta+j-1
                 do i=1,im
                   datapd(i,j,cfld) = GRID1(i,jj)
                 enddo
               enddo
             endif
          ENDIF
         ENDIF
!
!---  SNOW
         IF (IGET(184) > 0) THEN
           IF (LVLS(LP,IGET(184)) > 0) THEN
!$omp  parallel do private(i,j)
             DO J=JSTA,JEND
               DO I=1,IM
                 GRID1(I,J) = QS1(I,J)
               ENDDO
             ENDDO
             if(grib == 'grib1')then
               ID(1:25)=0
               CALL GRIBIT(IGET(184),LP,GRID1,IM,JM)
             elseif(grib == 'grib2') then
               cfld = cfld + 1
               fld_info(cfld)%ifld=IAVBLFLD(IGET(184))
               fld_info(cfld)%lvl=LVLSXML(LP,IGET(184))
!$omp parallel do private(i,j,jj)
               do j=1,jend-jsta+1
                 jj = jsta+j-1
                 do i=1,im
                   datapd(i,j,cfld) = GRID1(i,jj)
                 enddo
               enddo
             endif
           ENDIF
         ENDIF
!
!---  GRAUPEL
         IF (IGET(416) > 0) THEN
          IF (LVLS(LP,IGET(416)) > 0) THEN
!$omp  parallel do private(i,j)
             DO J=JSTA,JEND
               DO I=1,IM
                 GRID1(I,J) = QG1(I,J)
               ENDDO
             ENDDO
             if(grib == 'grib1')then
               ID(1:25)=0
               CALL GRIBIT(IGET(416),LP,GRID1,IM,JM)
             elseif(grib == 'grib2') then
               cfld = cfld + 1
               fld_info(cfld)%ifld=IAVBLFLD(IGET(416))
               fld_info(cfld)%lvl=LVLSXML(LP,IGET(416))
!$omp parallel do private(i,j,jj)
               do j=1,jend-jsta+1
                 jj = jsta+j-1
                 do i=1,im
                   datapd(i,j,cfld) = GRID1(i,jj)
                 enddo
               enddo
             endif
          ENDIF
         ENDIF

!
!---  TOTAL CONDENSATE
         IF (IGET(198) > 0) THEN
          IF (LVLS(LP,IGET(198)) > 0) THEN 
!$omp  parallel do private(i,j)
             DO J=JSTA,JEND
               DO I=1,IM
                 GRID1(I,J) = C1D(I,J)
               ENDDO
             ENDDO
             if(grib == 'grib1')then
               ID(1:25)=0
               ID(02)=129    ! Parameter Table 129
               CALL GRIBIT(IGET(198),LP,GRID1,IM,JM)
             elseif(grib == 'grib2') then
               cfld = cfld + 1
               fld_info(cfld)%ifld=IAVBLFLD(IGET(198))
               fld_info(cfld)%lvl=LVLSXML(LP,IGET(198))
!$omp parallel do private(i,j,jj)
               do j=1,jend-jsta+1
                 jj = jsta+j-1
                 do i=1,im
                   datapd(i,j,cfld) = GRID1(i,jj)
                 enddo
               enddo
             endif
          ENDIF
         ENDIF
!
!---  RIME FACTOR
         IF (IGET(263) > 0) THEN
          IF (LVLS(LP,IGET(263)) > 0) THEN 
!$omp  parallel do private(i,j)
             DO J=JSTA,JEND
               DO I=1,IM
                 GRID1(I,J) = FRIME(I,J)
               ENDDO
             ENDDO
             if(grib == 'grib1')then
               ID(1:25)=0
               ID(02)=129    ! Parameter Table 129
               CALL GRIBIT(IGET(263),LP,GRID1,IM,JM)
             elseif(grib == 'grib2') then
               cfld = cfld + 1
               fld_info(cfld)%ifld=IAVBLFLD(IGET(263))
               fld_info(cfld)%lvl=LVLSXML(LP,IGET(263))
!$omp parallel do private(i,j,jj)
               do j=1,jend-jsta+1
                 jj = jsta+j-1
                 do i=1,im
                   datapd(i,j,cfld) = GRID1(i,jj)
                 enddo
               enddo
             endif
          ENDIF
         ENDIF
!
!---  Temperature tendency by all radiation:  == ested by AFWA
         IF (IGET(294) > 0) THEN
          IF (LVLS(LP,IGET(294)) > 0) THEN 
!$omp  parallel do private(i,j)
             DO J=JSTA,JEND
               DO I=1,IM
                 GRID1(I,J) = RAD(I,J)
               ENDDO
             ENDDO
             if(grib == 'grib1')then
               ID(1:25)=0
               CALL GRIBIT(IGET(294),LP,GRID1,IM,JM)
             elseif(grib == 'grib2') then
               cfld = cfld + 1
               fld_info(cfld)%ifld=IAVBLFLD(IGET(294))
               fld_info(cfld)%lvl=LVLSXML(LP,IGET(294))
!$omp parallel do private(i,j,jj)
               do j=1,jend-jsta+1
                 jj = jsta+j-1
                 do i=1,im
                   datapd(i,j,cfld) = GRID1(i,jj)
                 enddo
               enddo
             endif
          ENDIF
         ENDIF
!
!---  Radar Reflectivity
         IF (IGET(251) > 0) THEN
          IF (LVLS(LP,IGET(251)) > 0) THEN
!$omp  parallel do private(i,j)
            DO J=JSTA,JEND
              DO I=1,IM
                GRID1(I,J) = DBZ1(I,J)
              ENDDO
            ENDDO
             if(grib == 'grib1')then
               ID(1:25)=0
               ID(02)=129
               CALL GRIBIT(IGET(251),LP,GRID1,IM,JM)
             elseif(grib == 'grib2') then
               cfld = cfld + 1
               fld_info(cfld)%ifld=IAVBLFLD(IGET(251))
               fld_info(cfld)%lvl=LVLSXML(LP,IGET(251))
!$omp parallel do private(i,j,jj)
               do j=1,jend-jsta+1
                 jj = jsta+j-1
                 do i=1,im
                   datapd(i,j,cfld) = GRID1(i,jj)
                 enddo
               enddo
             endif
          ENDIF
         ENDIF
!
!---  IN-FLIGHT ICING CONDITION: ADD BY B. ZHOU
        IF(IGET(257) > 0)THEN
          IF(LVLS(LP,IGET(257)) > 0)THEN
            CALL CALICING(TSL,SAVRH,OSL,EGRID1)
 
!$omp  parallel do private(i,j)
             DO J=JSTA,JEND
               DO I=1,IM
                 GRID1(I,J) = EGRID1(I,J)
               ENDDO
             ENDDO
             if(grib == 'grib1')then
               ID(1:25)=0
               CALL GRIBIT(IGET(257),LP,GRID1,IM,JM)
             elseif(grib == 'grib2') then
               cfld = cfld + 1
               fld_info(cfld)%ifld=IAVBLFLD(IGET(257))
               fld_info(cfld)%lvl=LVLSXML(LP,IGET(257))
!$omp parallel do private(i,j,jj)
               do j=1,jend-jsta+1
                 jj = jsta+j-1
                 do i=1,im
                   datapd(i,j,cfld) = GRID1(i,jj)
                 enddo
               enddo
             endif
          ENDIF
        ENDIF

!
!---  GFIP IN-FLIGHT ICING POTENTIAL: ADDED BY H CHUANG
        IF(IGET(450) > 0)THEN
          IF(LVLS(LP,IGET(450)) > 0)THEN                                  
!$omp  parallel do private(i,j)
             DO J=JSTA,JEND
               DO I=1,IM
                 GRID1(I,J) = ICINGFSL(I,J)
               ENDDO
             ENDDO
            ID(1:25)=0
            ID(02)=140    ! Parameter Table 140
            if(grib == 'grib1')then
              CALL GRIBIT(IGET(450),LP,GRID1,IM,JM) 
            elseif(grib == 'grib2') then
              cfld = cfld + 1
              fld_info(cfld)%ifld=IAVBLFLD(IGET(450))
              fld_info(cfld)%lvl=LVLSXML(LP,IGET(450))
!$omp parallel do private(i,j,jj)
              do j=1,jend-jsta+1
                jj = jsta+j-1
                do i=1,im
                  datapd(i,j,cfld) = GRID1(i,jj)
                enddo
              enddo
            endif
          ENDIF
        ENDIF

!---  GFIP IN-FLIGHT ICING SEVERITY: ADDED BY Y MAO
        IF(IGET(480).GT.0)THEN
          IF(LVLS(LP,IGET(480)).GT.0)THEN                                  
             DO J=JSTA,JEND
             DO I=1,IM
                GRID1(I,J)=ICINGVSL(I,J)
             ENDDO
             ENDDO                                                                                                                            
            if(grib=='grib1')then
               ID(1:25)=0
               ID(02)=129       ! Parameter Table 129
               CALL GRIBIT(IGET(480),LP,GRID1,IM,JM) 
             elseif(grib=='grib2') then
              cfld=cfld+1
              fld_info(cfld)%ifld=IAVBLFLD(IGET(480))
              fld_info(cfld)%lvl=LVLSXML(LP,IGET(480))
              datapd(1:im,1:jend-jsta+1,cfld)=GRID1(1:im,jsta:jend)
            endif
          ENDIF
        ENDIF

!---  CLEAR AIR TURBULENCE (CAT): ADD BY B. ZHOU
        IF (LP > 1) THEN
          IF(IGET(258) > 0)THEN
            IF(LVLS(LP,IGET(258)) > 0)THEN
!$omp  parallel do private(i,j)
              DO J=JSTA,JEND
                DO I=1,IM
                  GRID1(I,J)  = FSL(I,J)*GI
                  EGRID1(I,J) = SPVAL
                ENDDO
              ENDDO
              CALL CALCAT(USL,VSL,GRID1,USL_OLD,VSL_OLD,FSL_OLD,EGRID1)
!$omp  parallel do private(i,j)
              DO J=JSTA,JEND
                DO I=1,IM
                  GRID1(I,J) = EGRID1(I,J)
!                 IF(GRID1(I,J) > 3. .OR. GRID1(I,J) < 0.)
!     +            print*,'bad CAT',i,j,GRID1(I,J)
                ENDDO
              ENDDO
              if(grib == 'grib1')then
                ID(1:25)=0
                CALL GRIBIT(IGET(258),LP,GRID1,IM,JM)
              elseif(grib == 'grib2') then
                cfld = cfld + 1
                fld_info(cfld)%ifld=IAVBLFLD(IGET(258))
                fld_info(cfld)%lvl=LVLSXML(LP,IGET(258))
!$omp parallel do private(i,j,jj)
                do j=1,jend-jsta+1
                  jj = jsta+j-1
                  do i=1,im
                    datapd(i,j,cfld) = GRID1(i,jj)
                  enddo
                enddo
              endif
            end if
          end if
        end if    
!     
 
!$omp  parallel do private(i,j)
        DO J=JSTA_2L,JEND_2U
          DO I=1,IM
            USL_OLD(I,J) = USL(I,J)
            VSL_OLD(I,J) = VSL(I,J)
            FSL_OLD(I,J) = FSL(I,J)*GI
          ENDDO
        ENDDO
!
!---  OZONE
         IF (IGET(268) > 0) THEN
          IF (LVLS(LP,IGET(268)) > 0) THEN
!$omp  parallel do private(i,j)
            DO J=JSTA,JEND
              DO I=1,IM
                GRID1(I,J) = O3SL(I,J)
              ENDDO
            ENDDO
!             print *,'in mdl2p,o3sl=',minval(o3sl(1:im,jsta:jend)), &
!               minval(o3sl(1:im,jsta:jend))
            if(grib == 'grib1')then
              ID(1:25) = 0
              CALL GRIBIT(IGET(268),LP,GRID1,IM,JM)
            elseif(grib == 'grib2') then
              cfld = cfld + 1
              fld_info(cfld)%ifld=IAVBLFLD(IGET(268))
              fld_info(cfld)%lvl=LVLSXML(LP,IGET(268))
!$omp parallel do private(i,j,jj)
              do j=1,jend-jsta+1
                jj = jsta+j-1
                do i=1,im
                  datapd(i,j,cfld) = GRID1(i,jj)
                enddo
              enddo
            endif
          ENDIF
         ENDIF
         if (gocart_on) then
!--- DUST 
         IF (IGET(438) > 0) THEN
          IF (LVLS(LP,IGET(438)) > 0) THEN
!$omp  parallel do private(i,j)
             DO J=JSTA,JEND
               DO I=1,IM
                 GRID1(I,J) = DUSTSL(I,J,1)
               ENDDO
             ENDDO
             if(grib == 'grib1')then
               ID(1:25)=0
               ID(02)=141             ! Parameter Table 141
               CALL GRIBIT(IGET(438),LP,GRID1,IM,JM)
             elseif(grib == 'grib2') then
               cfld = cfld + 1
               fld_info(cfld)%ifld=IAVBLFLD(IGET(438))
               fld_info(cfld)%lvl=LVLSXML(LP,IGET(438))
!$omp parallel do private(i,j,jj)
               do j=1,jend-jsta+1
                 jj = jsta+j-1
                 do i=1,im
                   datapd(i,j,cfld) = GRID1(i,jj)
                 enddo
               enddo
             endif
          ENDIF
         ENDIF

         IF (IGET(439) > 0) THEN
          IF (LVLS(LP,IGET(439)) > 0) THEN
!$omp  parallel do private(i,j)
             DO J=JSTA,JEND
               DO I=1,IM
                 GRID1(I,J) = DUSTSL(I,J,2)
               ENDDO
             ENDDO
             if(grib == 'grib1')then
               ID(1:25)=0
               ID(02)=141             ! Parameter Table 141
               CALL GRIBIT(IGET(439),LP,GRID1,IM,JM)
             elseif(grib == 'grib2') then
               cfld = cfld + 1
               fld_info(cfld)%ifld=IAVBLFLD(IGET(439))
               fld_info(cfld)%lvl=LVLSXML(LP,IGET(439))
!$omp parallel do private(i,j,jj)
               do j=1,jend-jsta+1
                 jj = jsta+j-1
                 do i=1,im
                   datapd(i,j,cfld) = GRID1(i,jj)
                 enddo
               enddo
             endif
          ENDIF
         ENDIF

         IF (IGET(440) > 0) THEN
          IF (LVLS(LP,IGET(440)) > 0) THEN
!$omp  parallel do private(i,j)
             DO J=JSTA,JEND
               DO I=1,IM
                 GRID1(I,J) = DUSTSL(I,J,3)
               ENDDO
             ENDDO
             if(grib == 'grib1')then
               ID(1:25)=0
               ID(02)=141             ! Parameter Table 141
               CALL GRIBIT(IGET(440),LP,GRID1,IM,JM)
             elseif(grib == 'grib2') then
               cfld = cfld + 1
               fld_info(cfld)%ifld=IAVBLFLD(IGET(440))
               fld_info(cfld)%lvl=LVLSXML(LP,IGET(440))
!$omp parallel do private(i,j,jj)
               do j=1,jend-jsta+1
                 jj = jsta+j-1
                 do i=1,im
                   datapd(i,j,cfld) = GRID1(i,jj)
                 enddo
               enddo
             endif
          ENDIF
         ENDIF

         IF (IGET(441) > 0) THEN
          IF (LVLS(LP,IGET(441)) > 0) THEN
!$omp  parallel do private(i,j)
             DO J=JSTA,JEND
               DO I=1,IM
                 GRID1(I,J) = DUSTSL(I,J,4)
               ENDDO
             ENDDO
             if(grib == 'grib1')then
               ID(1:25)=0
               ID(02)=141             ! Parameter Table 141
               CALL GRIBIT(IGET(441),LP,GRID1,IM,JM)
             elseif(grib == 'grib2') then
               cfld = cfld + 1
               fld_info(cfld)%ifld=IAVBLFLD(IGET(441))
               fld_info(cfld)%lvl=LVLSXML(LP,IGET(441))
!$omp parallel do private(i,j,jj)
               do j=1,jend-jsta+1
                 jj = jsta+j-1
                 do i=1,im
                   datapd(i,j,cfld) = GRID1(i,jj)
                 enddo
               enddo
             endif
          ENDIF
         ENDIF

         IF (IGET(442) > 0) THEN
          IF (LVLS(LP,IGET(442)) > 0) THEN
!$omp  parallel do private(i,j)
             DO J=JSTA,JEND
               DO I=1,IM
                 GRID1(I,J) = DUSTSL(I,J,5)
               ENDDO
             ENDDO
             if(grib == 'grib1')then
               ID(1:25)=0
               ID(02)=141             ! Parameter Table 141
               CALL GRIBIT(IGET(442),LP,GRID1,IM,JM)
             elseif(grib == 'grib2') then
               cfld = cfld + 1
               fld_info(cfld)%ifld=IAVBLFLD(IGET(442))
               fld_info(cfld)%lvl=LVLSXML(LP,IGET(442))
!$omp parallel do private(i,j,jj)
               do j=1,jend-jsta+1
                 jj = jsta+j-1
                 do i=1,im
                   datapd(i,j,cfld) = GRID1(i,jj)
                 enddo
               enddo
             endif
          ENDIF
         ENDIF
         endif  ! if gocart_on


         if(iostatusD3D==0 .and. d3d_on) then
!---  longwave tendency
           IF (IGET(355) > 0) THEN
            IF (LVLS(LP,IGET(355)) > 0) THEN
!$omp  parallel do private(i,j)
              DO J=JSTA,JEND
                DO I=1,IM
                  GRID1(I,J) = D3DSL(i,j,1)
                ENDDO
              ENDDO
              ID(1:25)=0
              ITD3D     = NINT(TD3D)
              if (ITD3D .ne. 0) then
                IFINCR     = MOD(IFHR,ITD3D)
                IF(IFMIN .GE. 1)IFINCR= MOD(IFHR*60+IFMIN,ITD3D*60)
              else
                IFINCR     = 0
              endif
              ID(18)     = 0
              ID(19)     = IFHR
              IF(IFMIN .GE. 1)ID(19)=IFHR*60+IFMIN
              ID(20)     = 3
              IF (IFINCR == 0) THEN
                ID(18) = IFHR-ITD3D
              ELSE
                ID(18) = IFHR-IFINCR
                IF(IFMIN .GE. 1)ID(18)=IFHR*60+IFMIN-IFINCR
              ENDIF
              if(grib == 'grib1')then
                CALL GRIBIT(IGET(355),LP,GRID1,IM,JM)
              elseif(grib == 'grib2') then
                cfld = cfld + 1
                fld_info(cfld)%ifld=IAVBLFLD(IGET(355))
                fld_info(cfld)%lvl=LVLSXML(LP,IGET(355))
                if(ITD3D==0) then
                  fld_info(cfld)%ntrange=0
                else
                  fld_info(cfld)%ntrange=(IFHR-ID(18))/ITD3D
                endif
                fld_info(cfld)%tinvstat=ITD3D
!$omp parallel do private(i,j,jj)
                do j=1,jend-jsta+1
                  jj = jsta+j-1
                  do i=1,im
                    datapd(i,j,cfld) = GRID1(i,jj)
                  enddo
                enddo
              endif
            ENDIF
           ENDIF
!---  longwave tendency
           IF (IGET(354) > 0) THEN
            IF (LVLS(LP,IGET(354)) > 0) THEN
!$omp  parallel do private(i,j)
              DO J=JSTA,JEND
                DO I=1,IM
                  GRID1(I,J) = D3DSL(i,j,2)
                ENDDO
              ENDDO
              ID(1:25)=0
              ITD3D     = NINT(TD3D)
              if (ITD3D .ne. 0) then
                IFINCR     = MOD(IFHR,ITD3D)
                IF(IFMIN .GE. 1)IFINCR= MOD(IFHR*60+IFMIN,ITD3D*60)
              else
                IFINCR     = 0
              endif
              ID(18)     = 0
              ID(19)     = IFHR
              IF(IFMIN .GE. 1)ID(19)=IFHR*60+IFMIN
              ID(20)     = 3
              IF (IFINCR == 0) THEN
                ID(18) = IFHR-ITD3D
              ELSE
                ID(18) = IFHR-IFINCR
                IF(IFMIN .GE. 1)ID(18)=IFHR*60+IFMIN-IFINCR
              ENDIF
              if(grib == 'grib1')then
                CALL GRIBIT(IGET(354),LP,GRID1,IM,JM)
              elseif(grib == 'grib2') then
                cfld = cfld + 1
                fld_info(cfld)%ifld=IAVBLFLD(IGET(354))
                fld_info(cfld)%lvl=LVLSXML(LP,IGET(354))
                if(ITD3D==0) then
                  fld_info(cfld)%ntrange=0
                else
                  fld_info(cfld)%ntrange=(IFHR-ID(18))/ITD3D
                endif
                fld_info(cfld)%tinvstat=ITD3D
!$omp parallel do private(i,j,jj)
                do j=1,jend-jsta+1
                  jj = jsta+j-1
                  do i=1,im
                    datapd(i,j,cfld) = GRID1(i,jj)
                  enddo
                enddo
              endif
            ENDIF
           ENDIF
!---  longwave tendency
           IF (IGET(356) > 0) THEN
            IF (LVLS(LP,IGET(356)) > 0) THEN
!$omp  parallel do private(i,j)
              DO J=JSTA,JEND
                DO I=1,IM
                  GRID1(I,J) = D3DSL(i,j,3)
                ENDDO
              ENDDO
              ID(1:25)=0
              ITD3D     = NINT(TD3D)
              if (ITD3D .ne. 0) then
                IFINCR     = MOD(IFHR,ITD3D)
                IF(IFMIN .GE. 1)IFINCR= MOD(IFHR*60+IFMIN,ITD3D*60)
              else
                IFINCR     = 0
              endif
              ID(18)     = 0
              ID(19)     = IFHR
              IF(IFMIN .GE. 1)ID(19)=IFHR*60+IFMIN
              ID(20)     = 3
              IF (IFINCR == 0) THEN
                ID(18) = IFHR-ITD3D
              ELSE
                ID(18) = IFHR-IFINCR
                IF(IFMIN .GE. 1)ID(18)=IFHR*60+IFMIN-IFINCR
              ENDIF
              if(grib == 'grib1')then
                CALL GRIBIT(IGET(356),LP,GRID1,IM,JM)
              elseif(grib == 'grib2') then
                cfld = cfld + 1
                fld_info(cfld)%ifld=IAVBLFLD(IGET(356))
                fld_info(cfld)%lvl=LVLSXML(LP,IGET(356))
                if(ITD3D==0) then
                  fld_info(cfld)%ntrange=0
                else
                  fld_info(cfld)%ntrange=(IFHR-ID(18))/ITD3D
                endif
                fld_info(cfld)%tinvstat=ITD3D
!$omp parallel do private(i,j,jj)
                do j=1,jend-jsta+1
                  jj = jsta+j-1
                  do i=1,im
                    datapd(i,j,cfld) = GRID1(i,jj)
                  enddo
                enddo
              endif
            ENDIF
           ENDIF
!---  longwave tendency
           IF (IGET(357) > 0) THEN
            IF (LVLS(LP,IGET(357)) > 0) THEN
!$omp parallel do private(i,j)
              DO J=JSTA,JEND
              DO I=1,IM
                GRID1(I,J) = D3DSL(i,j,4)
              ENDDO
              ENDDO
              ID(1:25)=0
              ITD3D     = NINT(TD3D)
              if (ITD3D .ne. 0) then
                IFINCR     = MOD(IFHR,ITD3D)
                IF(IFMIN .GE. 1)IFINCR= MOD(IFHR*60+IFMIN,ITD3D*60)
              else
                IFINCR     = 0
              endif
              ID(18)     = 0
              ID(19)     = IFHR
              IF(IFMIN .GE. 1)ID(19)=IFHR*60+IFMIN
              ID(20)     = 3
              IF (IFINCR == 0) THEN
                ID(18) = IFHR-ITD3D
              ELSE
                ID(18) = IFHR-IFINCR
                IF(IFMIN .GE. 1)ID(18)=IFHR*60+IFMIN-IFINCR
              ENDIF
              if(grib == 'grib1')then
                CALL GRIBIT(IGET(357),LP,GRID1,IM,JM)
              elseif(grib == 'grib2') then
                cfld = cfld + 1
                fld_info(cfld)%ifld=IAVBLFLD(IGET(357))
                fld_info(cfld)%lvl=LVLSXML(LP,IGET(357))
                if(ITD3D==0) then
                  fld_info(cfld)%ntrange=0
                else
                  fld_info(cfld)%ntrange=(IFHR-ID(18))/ITD3D
                endif
                fld_info(cfld)%tinvstat=ITD3D
!$omp parallel do private(i,j,jj)
                do j=1,jend-jsta+1
                  jj = jsta+j-1
                  do i=1,im
                    datapd(i,j,cfld) = GRID1(i,jj)
                  enddo
                enddo
              endif
            ENDIF
           ENDIF
!---  longwave tendency
           IF (IGET(358) > 0) THEN
            IF (LVLS(LP,IGET(358)) > 0) THEN
!$omp parallel do private(i,j)
              DO J=JSTA,JEND
                DO I=1,IM
                  GRID1(I,J) = D3DSL(i,j,5)
                ENDDO
              ENDDO
              ID(1:25)=0
              ITD3D     = NINT(TD3D)
              if (ITD3D .ne. 0) then
                IFINCR     = MOD(IFHR,ITD3D)
                IF(IFMIN .GE. 1)IFINCR= MOD(IFHR*60+IFMIN,ITD3D*60)
              else
                IFINCR     = 0
              endif
              ID(18)     = 0
              ID(19)     = IFHR
              IF(IFMIN .GE. 1)ID(19)=IFHR*60+IFMIN
              ID(20)     = 3
              IF (IFINCR == 0) THEN
                ID(18) = IFHR-ITD3D
              ELSE
                ID(18) = IFHR-IFINCR
                IF(IFMIN .GE. 1)ID(18)=IFHR*60+IFMIN-IFINCR
              ENDIF
              if(grib == 'grib1')then
                CALL GRIBIT(IGET(358),LP,GRID1,IM,JM)
              elseif(grib == 'grib2') then
                cfld = cfld + 1
                fld_info(cfld)%ifld=IAVBLFLD(IGET(358))
                fld_info(cfld)%lvl=LVLSXML(LP,IGET(358))
                if(ITD3D==0) then
                  fld_info(cfld)%ntrange=0
                else
                  fld_info(cfld)%ntrange=(IFHR-ID(18))/ITD3D
                endif
                fld_info(cfld)%tinvstat=ITD3D
!$omp parallel do private(i,j,jj)
                do j=1,jend-jsta+1
                  jj = jsta+j-1
                  do i=1,im
                    datapd(i,j,cfld) = GRID1(i,jj)
                  enddo
                enddo
              endif
            ENDIF
           ENDIF
!---  longwave tendency
           IF (IGET(359) > 0) THEN
            IF (LVLS(LP,IGET(359)) > 0) THEN
!$omp parallel do private(i,j)
              DO J=JSTA,JEND
                DO I=1,IM
                  GRID1(I,J) = D3DSL(i,j,6)
                ENDDO
              ENDDO
              ID(1:25)=0
              ITD3D     = NINT(TD3D)
              if (ITD3D .ne. 0) then
                IFINCR     = MOD(IFHR,ITD3D)
                IF(IFMIN .GE. 1)IFINCR= MOD(IFHR*60+IFMIN,ITD3D*60)
              else
                IFINCR     = 0
              endif
              ID(18)     = 0
              ID(19)     = IFHR
              IF(IFMIN .GE. 1)ID(19)=IFHR*60+IFMIN
              ID(20)     = 3
              IF (IFINCR == 0) THEN
                ID(18) = IFHR-ITD3D
              ELSE
                ID(18) = IFHR-IFINCR
                IF(IFMIN .GE. 1)ID(18)=IFHR*60+IFMIN-IFINCR
              ENDIF
              if(grib == 'grib1')then
                CALL GRIBIT(IGET(359),LP,GRID1,IM,JM)
              elseif(grib == 'grib2') then
                cfld = cfld + 1
                fld_info(cfld)%ifld=IAVBLFLD(IGET(359))
                fld_info(cfld)%lvl=LVLSXML(LP,IGET(359))
                if(ITD3D==0) then
                  fld_info(cfld)%ntrange=0
                else
                  fld_info(cfld)%ntrange=(IFHR-ID(18))/ITD3D
                endif
                fld_info(cfld)%tinvstat=ITD3D
!$omp parallel do private(i,j,jj)
                do j=1,jend-jsta+1
                  jj = jsta+j-1
                  do i=1,im
                    datapd(i,j,cfld) = GRID1(i,jj)
                  enddo
                enddo
              endif
            ENDIF
           ENDIF
!---  longwave tendency
           IF (IGET(360) > 0) THEN
            IF (LVLS(LP,IGET(360)) > 0) THEN
!$omp parallel do private(i,j)
              DO J=JSTA,JEND
                DO I=1,IM
                  GRID1(I,J) = D3DSL(i,j,7)
                ENDDO
              ENDDO
              ID(1:25)=0
              ITD3D     = NINT(TD3D)
              if (ITD3D .ne. 0) then
                IFINCR     = MOD(IFHR,ITD3D)
                IF(IFMIN .GE. 1)IFINCR= MOD(IFHR*60+IFMIN,ITD3D*60)
              else
                IFINCR     = 0
              endif
              ID(18)     = 0
              ID(19)     = IFHR
              IF(IFMIN .GE. 1)ID(19)=IFHR*60+IFMIN
              ID(20)     = 3
              IF (IFINCR == 0) THEN
                ID(18) = IFHR-ITD3D
              ELSE
                ID(18) = IFHR-IFINCR
                IF(IFMIN .GE. 1)ID(18)=IFHR*60+IFMIN-IFINCR
              ENDIF
              if(grib == 'grib1')then
                CALL GRIBIT(IGET(360),LP,GRID1,IM,JM)
              elseif(grib == 'grib2') then
                cfld = cfld + 1
                fld_info(cfld)%ifld=IAVBLFLD(IGET(360))
                fld_info(cfld)%lvl=LVLSXML(LP,IGET(360))
                if(ITD3D==0) then
                  fld_info(cfld)%ntrange=0
                else
                  fld_info(cfld)%ntrange=(IFHR-ID(18))/ITD3D
                endif
                fld_info(cfld)%tinvstat=ITD3D
!$omp parallel do private(i,j,jj)
                do j=1,jend-jsta+1
                  jj = jsta+j-1
                  do i=1,im
                    datapd(i,j,cfld) = GRID1(i,jj)
                  enddo
                enddo
              endif
            ENDIF
           ENDIF
!---  longwave tendency
           IF (IGET(361) > 0) THEN
            IF (LVLS(LP,IGET(361)) > 0) THEN
!$omp parallel do private(i,j)
              DO J=JSTA,JEND
                DO I=1,IM
                  GRID1(I,J) = D3DSL(i,j,8)
                ENDDO
              ENDDO
              ID(1:25)=0
              ITD3D     = NINT(TD3D)
              if (ITD3D .ne. 0) then
                IFINCR     = MOD(IFHR,ITD3D)
                IF(IFMIN .GE. 1)IFINCR= MOD(IFHR*60+IFMIN,ITD3D*60)
              else
                IFINCR     = 0
              endif
              ID(18)     = 0
              ID(19)     = IFHR
              IF(IFMIN .GE. 1)ID(19)=IFHR*60+IFMIN
              ID(20)     = 3
              IF (IFINCR == 0) THEN
                ID(18) = IFHR-ITD3D
              ELSE
                ID(18) = IFHR-IFINCR
                IF(IFMIN .GE. 1)ID(18)=IFHR*60+IFMIN-IFINCR
              ENDIF
              if(grib == 'grib1')then
                CALL GRIBIT(IGET(361),LP,GRID1,IM,JM)
              elseif(grib == 'grib2') then
                cfld = cfld + 1
                fld_info(cfld)%ifld=IAVBLFLD(IGET(361))
                fld_info(cfld)%lvl=LVLSXML(LP,IGET(361))
                if(ITD3D==0) then
                  fld_info(cfld)%ntrange=0
                else
                  fld_info(cfld)%ntrange=(IFHR-ID(18))/ITD3D
                endif
                fld_info(cfld)%tinvstat=ITD3D
!$omp parallel do private(i,j,jj)
                do j=1,jend-jsta+1
                  jj = jsta+j-1
                  do i=1,im
                    datapd(i,j,cfld) = GRID1(i,jj)
                  enddo
                enddo
              endif
            ENDIF
           ENDIF
!---  longwave tendency
           IF (IGET(362) > 0) THEN
            IF (LVLS(LP,IGET(362)) > 0) THEN
!$omp parallel do private(i,j)
              DO J=JSTA,JEND
                DO I=1,IM
                  GRID1(I,J) = D3DSL(i,j,9)
                ENDDO
              ENDDO
              ID(1:25)=0
              ITD3D     = NINT(TD3D)
              if (ITD3D .ne. 0) then
                IFINCR     = MOD(IFHR,ITD3D)
                IF(IFMIN .GE. 1)IFINCR= MOD(IFHR*60+IFMIN,ITD3D*60)
              else
                IFINCR     = 0
              endif
              ID(18)     = 0
              ID(19)     = IFHR
              IF(IFMIN .GE. 1)ID(19)=IFHR*60+IFMIN
              ID(20)     = 3
              IF (IFINCR == 0) THEN
                ID(18) = IFHR-ITD3D
              ELSE
                ID(18) = IFHR-IFINCR
                IF(IFMIN .GE. 1)ID(18)=IFHR*60+IFMIN-IFINCR
              ENDIF
              if(grib == 'grib1')then
                CALL GRIBIT(IGET(362),LP,GRID1,IM,JM)
              elseif(grib == 'grib2') then
                cfld = cfld + 1
                fld_info(cfld)%ifld=IAVBLFLD(IGET(362))
                fld_info(cfld)%lvl=LVLSXML(LP,IGET(362))
                if(ITD3D==0) then
                  fld_info(cfld)%ntrange=0
                else
                  fld_info(cfld)%ntrange=(IFHR-ID(18))/ITD3D
                endif
                fld_info(cfld)%tinvstat=ITD3D
!$omp parallel do private(i,j,jj)
                do j=1,jend-jsta+1
                  jj = jsta+j-1
                  do i=1,im
                    datapd(i,j,cfld) = GRID1(i,jj)
                  enddo
                enddo
              endif
            ENDIF
           ENDIF
!---  longwave tendency
           IF (IGET(363) > 0) THEN
            IF (LVLS(LP,IGET(363)) > 0) THEN
!$omp parallel do private(i,j)
              DO J=JSTA,JEND
                DO I=1,IM
                  GRID1(I,J) = D3DSL(i,j,10)
                ENDDO
              ENDDO
              ID(1:25)=0
              ITD3D     = NINT(TD3D)
              if (ITD3D .ne. 0) then
                IFINCR     = MOD(IFHR,ITD3D)
                IF(IFMIN .GE. 1)IFINCR= MOD(IFHR*60+IFMIN,ITD3D*60)
              else
                IFINCR     = 0
              endif
              ID(02)=133 ! Table 133
              ID(18)     = 0
              ID(19)     = IFHR
              IF(IFMIN .GE. 1)ID(19)=IFHR*60+IFMIN
              ID(20)     = 3
              IF (IFINCR == 0) THEN
                ID(18) = IFHR-ITD3D
              ELSE
                ID(18) = IFHR-IFINCR
                IF(IFMIN .GE. 1)ID(18)=IFHR*60+IFMIN-IFINCR
              ENDIF
              if(grib == 'grib1')then
                CALL GRIBIT(IGET(363),LP,GRID1,IM,JM)
              elseif(grib == 'grib2') then
                cfld = cfld + 1
                fld_info(cfld)%ifld=IAVBLFLD(IGET(363))
                fld_info(cfld)%lvl=LVLSXML(LP,IGET(363))
                if(ITD3D==0) then
                  fld_info(cfld)%ntrange=0
                else
                  fld_info(cfld)%ntrange=(IFHR-ID(18))/ITD3D
                endif
                fld_info(cfld)%tinvstat=ITD3D
!$omp parallel do private(i,j,jj)
                do j=1,jend-jsta+1
                  jj = jsta+j-1
                  do i=1,im
                    datapd(i,j,cfld) = GRID1(i,jj)
                  enddo
                enddo
              endif
            ENDIF
           ENDIF
!---  longwave tendency
           IF (IGET(364) > 0) THEN
            IF (LVLS(LP,IGET(364)) > 0) THEN
!$omp parallel do private(i,j)
              DO J=JSTA,JEND
                DO I=1,IM
                  GRID1(I,J) = D3DSL(i,j,11)
                ENDDO
              ENDDO
              ID(1:25)=0
              ITD3D     = NINT(TD3D)
              if (ITD3D .ne. 0) then
                IFINCR     = MOD(IFHR,ITD3D)
                IF(IFMIN .GE. 1)IFINCR= MOD(IFHR*60+IFMIN,ITD3D*60)
              else
                IFINCR     = 0
              endif
              ID(02)=133 ! Table 133
              ID(18)     = 0
              ID(19)     = IFHR
              IF(IFMIN .GE. 1)ID(19)=IFHR*60+IFMIN
              ID(20)     = 3
              IF (IFINCR == 0) THEN
                ID(18) = IFHR-ITD3D
              ELSE
                ID(18) = IFHR-IFINCR
                IF(IFMIN .GE. 1)ID(18)=IFHR*60+IFMIN-IFINCR
              ENDIF
              if(grib == 'grib1')then
                CALL GRIBIT(IGET(364),LP,GRID1,IM,JM)
              elseif(grib == 'grib2') then
                cfld = cfld + 1
                fld_info(cfld)%ifld=IAVBLFLD(IGET(364))
                fld_info(cfld)%lvl=LVLSXML(LP,IGET(364))
                if(ITD3D==0) then
                  fld_info(cfld)%ntrange=0
                else
                  fld_info(cfld)%ntrange=(IFHR-ID(18))/ITD3D
                endif
                fld_info(cfld)%tinvstat=ITD3D
!$omp parallel do private(i,j,jj)
                do j=1,jend-jsta+1
                  jj = jsta+j-1
                  do i=1,im
                    datapd(i,j,cfld) = GRID1(i,jj)
                  enddo
                enddo
              endif
            ENDIF
           ENDIF
!---  longwave tendency
           IF (IGET(365) > 0) THEN
            IF (LVLS(LP,IGET(365)) > 0) THEN
!$omp parallel do private(i,j)
              DO J=JSTA,JEND
                DO I=1,IM
                  GRID1(I,J) = D3DSL(i,j,12)
                ENDDO
              ENDDO
              ID(1:25)=0
              ITD3D     = NINT(TD3D)
              if (ITD3D .ne. 0) then
                IFINCR     = MOD(IFHR,ITD3D)
                IF(IFMIN .GE. 1)IFINCR= MOD(IFHR*60+IFMIN,ITD3D*60)
              else
                IFINCR     = 0
              endif
              ID(02)=133 ! Table 133
              ID(18)     = 0
              ID(19)     = IFHR
              IF(IFMIN .GE. 1)ID(19)=IFHR*60+IFMIN
              ID(20)     = 3
              IF (IFINCR == 0) THEN
                ID(18) = IFHR-ITD3D
              ELSE
                ID(18) = IFHR-IFINCR
                IF(IFMIN .GE. 1)ID(18)=IFHR*60+IFMIN-IFINCR
              ENDIF
              if(grib == 'grib1')then
                CALL GRIBIT(IGET(365),LP,GRID1,IM,JM)
              elseif(grib == 'grib2') then
                cfld = cfld + 1
                fld_info(cfld)%ifld=IAVBLFLD(IGET(365))
                fld_info(cfld)%lvl=LVLSXML(LP,IGET(365))
                if(ITD3D==0) then
                  fld_info(cfld)%ntrange=0
                else
                  fld_info(cfld)%ntrange=(IFHR-ID(18))/ITD3D
                endif
                fld_info(cfld)%tinvstat=ITD3D
!$omp parallel do private(i,j,jj)
                do j=1,jend-jsta+1
                  jj = jsta+j-1
                  do i=1,im
                    datapd(i,j,cfld) = GRID1(i,jj)
                  enddo
                enddo
              endif
            ENDIF
           ENDIF
!---  longwave tendency
           IF (IGET(366) > 0) THEN
            IF (LVLS(LP,IGET(366)) > 0) THEN
!$omp parallel do private(i,j)
              DO J=JSTA,JEND
                DO I=1,IM
                  GRID1(I,J) = D3DSL(i,j,13)
                ENDDO
              ENDDO
              ID(1:25)=0
              ITD3D     = NINT(TD3D)
              if (ITD3D .ne. 0) then
                IFINCR     = MOD(IFHR,ITD3D)
                IF(IFMIN .GE. 1)IFINCR= MOD(IFHR*60+IFMIN,ITD3D*60)
              else
                IFINCR     = 0
              endif
              ID(02)=133 ! Table 133
              ID(18)     = 0
              ID(19)     = IFHR
              IF(IFMIN .GE. 1)ID(19)=IFHR*60+IFMIN
              ID(20)     = 3
              IF (IFINCR == 0) THEN
                ID(18) = IFHR-ITD3D
              ELSE
                ID(18) = IFHR-IFINCR
                IF(IFMIN .GE. 1)ID(18)=IFHR*60+IFMIN-IFINCR
              ENDIF
              if(grib == 'grib1')then
                CALL GRIBIT(IGET(366),LP,GRID1,IM,JM)
              elseif(grib == 'grib2') then
                cfld = cfld + 1
                fld_info(cfld)%ifld=IAVBLFLD(IGET(366))
                fld_info(cfld)%lvl=LVLSXML(LP,IGET(366))
                if(ITD3D==0) then
                  fld_info(cfld)%ntrange=0
                else
                  fld_info(cfld)%ntrange=(IFHR-ID(18))/ITD3D
                endif
                fld_info(cfld)%tinvstat=ITD3D
!$omp parallel do private(i,j,jj)
                do j=1,jend-jsta+1
                  jj = jsta+j-1
                  do i=1,im
                    datapd(i,j,cfld) = GRID1(i,jj)
                  enddo
                enddo
              endif
            ENDIF
           ENDIF
!---  longwave tendency
           IF (IGET(367) > 0) THEN
            IF (LVLS(LP,IGET(367)) > 0) THEN
!$omp parallel do private(i,j)
              DO J=JSTA,JEND
                DO I=1,IM
                  GRID1(I,J) = D3DSL(i,j,14)
                ENDDO
              ENDDO
              ID(1:25)=0
              ITD3D     = NINT(TD3D)
              if (ITD3D .ne. 0) then
                IFINCR     = MOD(IFHR,ITD3D)
                IF(IFMIN .GE. 1)IFINCR= MOD(IFHR*60+IFMIN,ITD3D*60)
              else
                IFINCR     = 0
              endif
              ID(02)=133 ! Table 133
              ID(18)     = 0
              ID(19)     = IFHR
              IF(IFMIN .GE. 1)ID(19)=IFHR*60+IFMIN
              ID(20)     = 3
              IF (IFINCR == 0) THEN
                ID(18) = IFHR-ITD3D
              ELSE
                ID(18) = IFHR-IFINCR
                IF(IFMIN .GE. 1)ID(18)=IFHR*60+IFMIN-IFINCR
              ENDIF
              if(grib == 'grib1')then
                CALL GRIBIT(IGET(367),LP,GRID1,IM,JM)
              elseif(grib == 'grib2') then
                cfld = cfld + 1
                fld_info(cfld)%ifld=IAVBLFLD(IGET(367))
                fld_info(cfld)%lvl=LVLSXML(LP,IGET(367))
                if(ITD3D==0) then
                  fld_info(cfld)%ntrange=0
                else
                  fld_info(cfld)%ntrange=(IFHR-ID(18))/ITD3D
                endif
                fld_info(cfld)%tinvstat=ITD3D
!$omp parallel do private(i,j,jj)
                do j=1,jend-jsta+1
                  jj = jsta+j-1
                  do i=1,im
                    datapd(i,j,cfld) = GRID1(i,jj)
                  enddo
                enddo
              endif
            ENDIF
           ENDIF
!---  longwave tendency
           IF (IGET(368) > 0) THEN
            IF (LVLS(LP,IGET(368)) > 0) THEN
!$omp parallel do private(i,j)
              DO J=JSTA,JEND
                DO I=1,IM
                  GRID1(I,J) = D3DSL(i,j,15)
                ENDDO
              ENDDO
              ID(1:25)=0
              ITD3D     = NINT(TD3D)
              if (ITD3D .ne. 0) then
                IFINCR     = MOD(IFHR,ITD3D)
                IF(IFMIN .GE. 1)IFINCR= MOD(IFHR*60+IFMIN,ITD3D*60)
              else
                IFINCR     = 0
              endif
              ID(02)=133 ! Table 133
              ID(18)     = 0
              ID(19)     = IFHR
              IF(IFMIN .GE. 1)ID(19)=IFHR*60+IFMIN
              ID(20)     = 3
              IF (IFINCR == 0) THEN
                ID(18) = IFHR-ITD3D
              ELSE
                ID(18) = IFHR-IFINCR
                IF(IFMIN .GE. 1)ID(18)=IFHR*60+IFMIN-IFINCR
              ENDIF
              if(grib == 'grib1')then
                CALL GRIBIT(IGET(368),LP,GRID1,IM,JM)
              elseif(grib == 'grib2') then
                cfld = cfld + 1
                fld_info(cfld)%ifld=IAVBLFLD(IGET(368))
                fld_info(cfld)%lvl=LVLSXML(LP,IGET(368))
                if(ITD3D==0) then
                  fld_info(cfld)%ntrange=0
                else
                  fld_info(cfld)%ntrange=(IFHR-ID(18))/ITD3D
                endif
                fld_info(cfld)%tinvstat=ITD3D
!$omp parallel do private(i,j,jj)
                do j=1,jend-jsta+1
                  jj = jsta+j-1
                  do i=1,im
                    datapd(i,j,cfld) = GRID1(i,jj)
                  enddo
                enddo
              endif
            ENDIF
           ENDIF
!---  longwave tendency
           IF (IGET(369) > 0) THEN
            IF (LVLS(LP,IGET(369)) > 0) THEN
!$omp parallel do private(i,j)
              DO J=JSTA,JEND
                DO I=1,IM
                  GRID1(I,J) = D3DSL(i,j,16)
                ENDDO
              ENDDO
              ID(1:25)=0
              ITD3D     = NINT(TD3D)
              if (ITD3D .ne. 0) then
                IFINCR     = MOD(IFHR,ITD3D)
                IF(IFMIN .GE. 1)IFINCR= MOD(IFHR*60+IFMIN,ITD3D*60)
              else
                IFINCR     = 0
              endif
              ID(18)     = 0
              ID(19)     = IFHR
              IF(IFMIN .GE. 1)ID(19)=IFHR*60+IFMIN
              ID(20)     = 3
              IF (IFINCR == 0) THEN
                ID(18) = IFHR-ITD3D
              ELSE
                ID(18) = IFHR-IFINCR
                IF(IFMIN .GE. 1)ID(18)=IFHR*60+IFMIN-IFINCR
              ENDIF
              if(grib == 'grib1')then
                CALL GRIBIT(IGET(369),LP,GRID1,IM,JM)
              elseif(grib == 'grib2') then
                cfld = cfld + 1
                fld_info(cfld)%ifld=IAVBLFLD(IGET(369))
                fld_info(cfld)%lvl=LVLSXML(LP,IGET(369))
                if(ITD3D==0) then
                  fld_info(cfld)%ntrange=0
                else
                  fld_info(cfld)%ntrange=(IFHR-ID(18))/ITD3D
                endif
                fld_info(cfld)%tinvstat=ITD3D
!$omp parallel do private(i,j,jj)
                do j=1,jend-jsta+1
                  jj = jsta+j-1
                  do i=1,im
                    datapd(i,j,cfld) = GRID1(i,jj)
                  enddo
                enddo
              endif
            ENDIF
           ENDIF
!---  longwave tendency
           IF (IGET(370) > 0) THEN
            IF (LVLS(LP,IGET(370)) > 0) THEN
!$omp parallel do private(i,j)
              DO J=JSTA,JEND
                DO I=1,IM
                  GRID1(I,J) = D3DSL(i,j,17)
                ENDDO
              ENDDO
              ID(1:25)=0
              ITD3D     = NINT(TD3D)
              if (ITD3D .ne. 0) then
                IFINCR     = MOD(IFHR,ITD3D)
                IF(IFMIN .GE. 1)IFINCR= MOD(IFHR*60+IFMIN,ITD3D*60)
              else
                IFINCR     = 0
              endif
              ID(02)=133 ! Table 133
              ID(18)     = 0
              ID(19)     = IFHR
              IF(IFMIN .GE. 1)ID(19)=IFHR*60+IFMIN
              ID(20)     = 3
              IF (IFINCR == 0) THEN
                ID(18) = IFHR-ITD3D
              ELSE
                ID(18) = IFHR-IFINCR
                IF(IFMIN .GE. 1)ID(18)=IFHR*60+IFMIN-IFINCR
              ENDIF
              if(grib == 'grib1')then
                CALL GRIBIT(IGET(370),LP,GRID1,IM,JM)
              elseif(grib == 'grib2') then
                cfld = cfld + 1
                fld_info(cfld)%ifld=IAVBLFLD(IGET(370))
                fld_info(cfld)%lvl=LVLSXML(LP,IGET(370))
                if(ITD3D==0) then
                  fld_info(cfld)%ntrange=0
                else
                  fld_info(cfld)%ntrange=(IFHR-ID(18))/ITD3D
                endif
                fld_info(cfld)%tinvstat=ITD3D
!$omp parallel do private(i,j,jj)
                do j=1,jend-jsta+1
                  jj = jsta+j-1
                  do i=1,im
                    datapd(i,j,cfld) = GRID1(i,jj)
                  enddo
                enddo
              endif
            ENDIF
           ENDIF
!---  longwave tendency
           IF (IGET(371) > 0) THEN
            IF (LVLS(LP,IGET(371)) > 0) THEN
!$omp parallel do private(i,j)
              DO J=JSTA,JEND
                DO I=1,IM
                  GRID1(I,J) = D3DSL(i,j,18)
                ENDDO
              ENDDO
              ID(1:25)=0
              ITD3D     = NINT(TD3D)
              if (ITD3D .ne. 0) then
                IFINCR     = MOD(IFHR,ITD3D)
                IF(IFMIN .GE. 1)IFINCR= MOD(IFHR*60+IFMIN,ITD3D*60)
              else
                IFINCR     = 0
              endif
              ID(02)=133 ! Table 133
              ID(18)     = 0
              ID(19)     = IFHR
              IF(IFMIN .GE. 1)ID(19)=IFHR*60+IFMIN
              ID(20)     = 3
              IF (IFINCR == 0) THEN
                ID(18) = IFHR-ITD3D
              ELSE
                ID(18) = IFHR-IFINCR
                IF(IFMIN .GE. 1)ID(18)=IFHR*60+IFMIN-IFINCR
              ENDIF
              if(grib == 'grib1')then
                CALL GRIBIT(IGET(371),LP,GRID1,IM,JM)
              elseif(grib == 'grib2') then
                cfld = cfld + 1
                fld_info(cfld)%ifld=IAVBLFLD(IGET(371))
                fld_info(cfld)%lvl=LVLSXML(LP,IGET(371))
                if(ITD3D==0) then
                 fld_info(cfld)%ntrange=0
                else
                  fld_info(cfld)%ntrange=(IFHR-ID(18))/ITD3D
                endif
                fld_info(cfld)%tinvstat=ITD3D
!$omp parallel do private(i,j,jj)
                do j=1,jend-jsta+1
                  jj = jsta+j-1
                  do i=1,im
                    datapd(i,j,cfld) = GRID1(i,jj)
                  enddo
                enddo
              endif 
            ENDIF
           ENDIF
!---  longwave tendency
           IF (IGET(372) > 0) THEN
            IF (LVLS(LP,IGET(372)) > 0) THEN
!$omp parallel do private(i,j)
              DO J=JSTA,JEND
                DO I=1,IM
                  GRID1(I,J) = D3DSL(i,j,19)
                ENDDO
              ENDDO
              ID(1:25)=0
              ITD3D     = NINT(TD3D)
              if (ITD3D .ne. 0) then
                IFINCR     = MOD(IFHR,ITD3D)
                IF(IFMIN .GE. 1)IFINCR= MOD(IFHR*60+IFMIN,ITD3D*60)
              else
                IFINCR     = 0
              endif
              ID(18)     = 0
              ID(19)     = IFHR
              IF(IFMIN .GE. 1)ID(19)=IFHR*60+IFMIN
              ID(20)     = 3
              IF (IFINCR == 0) THEN
                ID(18) = IFHR-ITD3D
              ELSE
                ID(18) = IFHR-IFINCR
                IF(IFMIN .GE. 1)ID(18)=IFHR*60+IFMIN-IFINCR
              ENDIF
              if(grib == 'grib1')then
                CALL GRIBIT(IGET(372),LP,GRID1,IM,JM)
              elseif(grib == 'grib2') then
                cfld = cfld + 1
                fld_info(cfld)%ifld=IAVBLFLD(IGET(372))
                fld_info(cfld)%lvl=LVLSXML(LP,IGET(372))
                if(ITD3D==0) then
                  fld_info(cfld)%ntrange=0
                else
                  fld_info(cfld)%ntrange=(IFHR-ID(18))/ITD3D
                endif
                fld_info(cfld)%tinvstat=ITD3D
!$omp parallel do private(i,j,jj)
                do j=1,jend-jsta+1
                  jj = jsta+j-1
                  do i=1,im
                    datapd(i,j,cfld) = GRID1(i,jj)
                  enddo
                enddo
              endif
            ENDIF
           ENDIF
!---  longwave tendency
           IF (IGET(373) > 0) THEN
            IF (LVLS(LP,IGET(373)) > 0) THEN
!$omp parallel do private(i,j)
              DO J=JSTA,JEND
                DO I=1,IM
                  GRID1(I,J) = D3DSL(i,j,20)
                ENDDO
              ENDDO
              ID(1:25)=0
              ITD3D     = NINT(TD3D)
              if (ITD3D .ne. 0) then
                IFINCR     = MOD(IFHR,ITD3D)
                IF(IFMIN .GE. 1)IFINCR= MOD(IFHR*60+IFMIN,ITD3D*60)
              else
                IFINCR     = 0
              endif
              ID(02)=133 ! Table 133
              ID(18)     = 0
              ID(19)     = IFHR
              IF(IFMIN .GE. 1)ID(19)=IFHR*60+IFMIN
              ID(20)     = 3
              IF (IFINCR == 0) THEN
                ID(18) = IFHR-ITD3D
              ELSE
                ID(18) = IFHR-IFINCR
                IF(IFMIN .GE. 1)ID(18)=IFHR*60+IFMIN-IFINCR
              ENDIF
              if(grib == 'grib1')then
                CALL GRIBIT(IGET(373),LP,GRID1,IM,JM)
              elseif(grib == 'grib2') then
                cfld = cfld + 1
                fld_info(cfld)%ifld=IAVBLFLD(IGET(373))
                fld_info(cfld)%lvl=LVLSXML(LP,IGET(373))
                if(ITD3D==0) then
                  fld_info(cfld)%ntrange=0
                else
                  fld_info(cfld)%ntrange=(IFHR-ID(18))/ITD3D
                endif
                fld_info(cfld)%tinvstat=ITD3D
!$omp parallel do private(i,j,jj)
                do j=1,jend-jsta+1
                  jj = jsta+j-1
                  do i=1,im
                    datapd(i,j,cfld) = GRID1(i,jj)
                  enddo
                enddo
              endif
            ENDIF
           ENDIF
!---  longwave tendency
           IF (IGET(374) > 0) THEN
            IF (LVLS(LP,IGET(374)) > 0) THEN
!$omp parallel do private(i,j)
              DO J=JSTA,JEND
                DO I=1,IM
                  GRID1(I,J) = D3DSL(i,j,21)
                ENDDO
              ENDDO
              ID(1:25)=0
              ITD3D     = NINT(TD3D)
              if (ITD3D .ne. 0) then
                IFINCR     = MOD(IFHR,ITD3D)
                IF(IFMIN .GE. 1)IFINCR= MOD(IFHR*60+IFMIN,ITD3D*60)
              else
                IFINCR     = 0
              endif
              ID(02)=133 ! Table 133
              ID(18)     = 0
              ID(19)     = IFHR
              IF(IFMIN .GE. 1)ID(19)=IFHR*60+IFMIN
              ID(20)     = 3
              IF (IFINCR == 0) THEN
                ID(18) = IFHR-ITD3D
              ELSE
                ID(18) = IFHR-IFINCR
                IF(IFMIN .GE. 1)ID(18)=IFHR*60+IFMIN-IFINCR
              ENDIF
              if(grib == 'grib1')then
                CALL GRIBIT(IGET(374),LP,GRID1,IM,JM)
              elseif(grib == 'grib2') then
                cfld = cfld + 1
                fld_info(cfld)%ifld=IAVBLFLD(IGET(374))
                fld_info(cfld)%lvl=LVLSXML(LP,IGET(374))
                if(ITD3D==0) then
                  fld_info(cfld)%ntrange=0
                else
                  fld_info(cfld)%ntrange=(IFHR-ID(18))/ITD3D
                endif
                fld_info(cfld)%tinvstat=ITD3D
!$omp parallel do private(i,j,jj)
                do j=1,jend-jsta+1
                  jj = jsta+j-1
                  do i=1,im
                    datapd(i,j,cfld) = GRID1(i,jj)
                  enddo
                enddo
              endif
            ENDIF
           ENDIF
!---  longwave tendency
           IF (IGET(375) > 0) THEN
            IF (LVLS(LP,IGET(375)) > 0) THEN
!$omp parallel do private(i,j)
              DO J=JSTA,JEND
                DO I=1,IM
                  GRID1(I,J) = D3DSL(i,j,22)
                ENDDO
              ENDDO
              ID(1:25)=0
              ITD3D     = NINT(TD3D)
              if (ITD3D .ne. 0) then
                IFINCR     = MOD(IFHR,ITD3D)
                IF(IFMIN .GE. 1)IFINCR= MOD(IFHR*60+IFMIN,ITD3D*60)
              else
                IFINCR     = 0
              endif
              ID(18)     = 0
              ID(19)     = IFHR
              IF(IFMIN .GE. 1)ID(19)=IFHR*60+IFMIN
              ID(20)     = 3
              IF (IFINCR == 0) THEN
                ID(18) = IFHR-ITD3D
              ELSE
                ID(18) = IFHR-IFINCR
                IF(IFMIN .GE. 1)ID(18)=IFHR*60+IFMIN-IFINCR
              ENDIF
              if(grib == 'grib1') then
                CALL GRIBIT(IGET(375),LP,GRID1,IM,JM)
              elseif(grib == 'grib2') then
                cfld = cfld + 1
                fld_info(cfld)%ifld=IAVBLFLD(IGET(375))
                fld_info(cfld)%lvl=LVLSXML(LP,IGET(375))
                if(ITD3D==0) then
                  fld_info(cfld)%ntrange=0
                else
                  fld_info(cfld)%ntrange=(IFHR-ID(18))/ITD3D
                endif
                fld_info(cfld)%tinvstat=ITD3D
!$omp parallel do private(i,j,jj)
                do j=1,jend-jsta+1
                  jj = jsta+j-1
                  do i=1,im
                    datapd(i,j,cfld) = GRID1(i,jj)
                  enddo
                enddo
              endif
            ENDIF
           ENDIF
!--- total diabatic heating
           IF (IGET(379) > 0) THEN
            IF (LVLS(LP,IGET(379)) > 0) THEN
!$omp parallel do private(i,j)
              DO J=JSTA,JEND
                DO I=1,IM
                  IF(D3DSL(i,j,1)/=SPVAL)THEN
                    GRID1(I,J) = D3DSL(i,j,1) + D3DSL(i,j,2)         &
                               + D3DSL(i,j,3) + D3DSL(i,j,4)         &
                               + D3DSL(i,j,5) + D3DSL(i,j,6)
                  ELSE
                    GRID1(I,J) = SPVAL
                  END IF
                ENDDO
              ENDDO
              ID(1:25)=0
              ITD3D     = NINT(TD3D)
              if (ITD3D .ne. 0) then
                IFINCR     = MOD(IFHR,ITD3D)
                IF(IFMIN .GE. 1)IFINCR= MOD(IFHR*60+IFMIN,ITD3D*60)
              else
                IFINCR     = 0
              endif
              ID(18)     = 0
              ID(19)     = IFHR
              IF(IFMIN .GE. 1)ID(19)=IFHR*60+IFMIN
              ID(20)     = 3
              IF (IFINCR == 0) THEN
                ID(18) = IFHR-ITD3D
              ELSE
                ID(18) = IFHR-IFINCR
                IF(IFMIN .GE. 1)ID(18)=IFHR*60+IFMIN-IFINCR
              ENDIF
              if(grib == 'grib1') then
              CALL GRIBIT(IGET(379),LP,GRID1,IM,JM)
              elseif(grib == 'grib2') then
                cfld = cfld + 1
                fld_info(cfld)%ifld=IAVBLFLD(IGET(379))
                fld_info(cfld)%lvl=LVLSXML(LP,IGET(379))
                if(ITD3D==0) then
                  fld_info(cfld)%ntrange=0
                else
                  fld_info(cfld)%ntrange=(IFHR-ID(18))/ITD3D
                endif
                fld_info(cfld)%tinvstat=ITD3D
!$omp parallel do private(i,j,jj)
                do j=1,jend-jsta+1
                  jj = jsta+j-1
                  do i=1,im
                    datapd(i,j,cfld) = GRID1(i,jj)
                  enddo
                enddo
              endif
            ENDIF
           ENDIF
!---  convective updraft
           IF (IGET(391) > 0) THEN
            IF (LVLS(LP,IGET(391)) > 0) THEN
!$omp parallel do private(i,j)
              DO J=JSTA,JEND
                DO I=1,IM
                  GRID1(I,J) = D3DSL(i,j,23)
                ENDDO
              ENDDO
              ID(1:25)=0
              ITD3D     = NINT(TD3D)
              if (ITD3D .ne. 0) then
                IFINCR     = MOD(IFHR,ITD3D)
                IF(IFMIN .GE. 1)IFINCR= MOD(IFHR*60+IFMIN,ITD3D*60)
              else
                IFINCR     = 0
              endif
              ID(02)=133 ! Table 133
              ID(18)     = 0
              ID(19)     = IFHR
              IF(IFMIN .GE. 1)ID(19)=IFHR*60+IFMIN
              ID(20)     = 3
              IF (IFINCR == 0) THEN
                ID(18) = IFHR-ITD3D
              ELSE
                ID(18) = IFHR-IFINCR
                IF(IFMIN .GE. 1)ID(18)=IFHR*60+IFMIN-IFINCR
              ENDIF
              if(grib == 'grib1') then
                CALL GRIBIT(IGET(391),LP,GRID1,IM,JM)
              elseif(grib == 'grib2') then
                cfld = cfld + 1
                fld_info(cfld)%ifld=IAVBLFLD(IGET(391))
                fld_info(cfld)%lvl=LVLSXML(LP,IGET(391))
                if(ITD3D==0) then
                  fld_info(cfld)%ntrange=0
                else
                  fld_info(cfld)%ntrange=(IFHR-ID(18))/ITD3D
                endif
                fld_info(cfld)%tinvstat=ITD3D
!$omp parallel do private(i,j,jj)
                do j=1,jend-jsta+1
                  jj = jsta+j-1
                  do i=1,im
                    datapd(i,j,cfld) = GRID1(i,jj)
                  enddo
                enddo
              endif
            ENDIF
           ENDIF
!---  convective downdraft
           IF (IGET(392) > 0) THEN
            IF (LVLS(LP,IGET(392)) > 0) THEN
!$omp parallel do private(i,j)
              DO J=JSTA,JEND
                DO I=1,IM
                  GRID1(I,J) = D3DSL(i,j,24)
                ENDDO
              ENDDO
              ID(1:25)=0
              ITD3D     = NINT(TD3D)
              if (ITD3D .ne. 0) then
                IFINCR     = MOD(IFHR,ITD3D)
                IF(IFMIN .GE. 1)IFINCR= MOD(IFHR*60+IFMIN,ITD3D*60)
              else
                IFINCR     = 0
              endif
              ID(02)=133 ! Table 133
              ID(18)     = 0
              ID(19)     = IFHR
              IF(IFMIN .GE. 1)ID(19)=IFHR*60+IFMIN
              ID(20)     = 3
              IF (IFINCR == 0) THEN
                ID(18) = IFHR-ITD3D
              ELSE
                ID(18) = IFHR-IFINCR
                IF(IFMIN .GE. 1)ID(18)=IFHR*60+IFMIN-IFINCR
              ENDIF
              if(grib == 'grib1') then
                CALL GRIBIT(IGET(392),LP,GRID1,IM,JM)
              elseif(grib == 'grib2') then
                cfld = cfld + 1
                fld_info(cfld)%ifld=IAVBLFLD(IGET(392))
                fld_info(cfld)%lvl=LVLSXML(LP,IGET(392))
                if(ITD3D==0) then
                  fld_info(cfld)%ntrange=0
                else
                  fld_info(cfld)%ntrange=(IFHR-ID(18))/ITD3D
                endif
                fld_info(cfld)%tinvstat=ITD3D
!$omp parallel do private(i,j,jj)
                do j=1,jend-jsta+1
                  jj = jsta+j-1
                  do i=1,im
                    datapd(i,j,cfld) = GRID1(i,jj)
                  enddo
                enddo
              endif
            ENDIF
           ENDIF
!---  convective detraintment
           IF (IGET(393) > 0) THEN
            IF (LVLS(LP,IGET(393)) > 0) THEN
!$omp parallel do private(i,j)
              DO J=JSTA,JEND
                DO I=1,IM
                  GRID1(I,J) = D3DSL(i,j,25)
                ENDDO
              ENDDO
              ID(1:25)=0
              ITD3D     = NINT(TD3D)
              if (ITD3D .ne. 0) then
                IFINCR     = MOD(IFHR,ITD3D)
                IF(IFMIN .GE. 1)IFINCR= MOD(IFHR*60+IFMIN,ITD3D*60)
              else
                IFINCR     = 0
              endif
              ID(02)=133 ! Table 133
              ID(18)     = 0
              ID(19)     = IFHR
              IF(IFMIN .GE. 1)ID(19)=IFHR*60+IFMIN
              ID(20)     = 3
              IF (IFINCR == 0) THEN
                ID(18) = IFHR-ITD3D
              ELSE
                ID(18) = IFHR-IFINCR
                IF(IFMIN .GE. 1)ID(18)=IFHR*60+IFMIN-IFINCR
              ENDIF
              if(grib == 'grib1') then
                CALL GRIBIT(IGET(393),LP,GRID1,IM,JM)
              elseif(grib == 'grib2') then
                cfld = cfld + 1
                fld_info(cfld)%ifld=IAVBLFLD(IGET(393))
                fld_info(cfld)%lvl=LVLSXML(LP,IGET(393))
                if(ITD3D==0) then
                  fld_info(cfld)%ntrange=0
                else
                  fld_info(cfld)%ntrange=(IFHR-ID(18))/ITD3D
                endif
                fld_info(cfld)%tinvstat=ITD3D
!$omp parallel do private(i,j,jj)
                do j=1,jend-jsta+1
                  jj = jsta+j-1
                  do i=1,im
                    datapd(i,j,cfld) = GRID1(i,jj)
                  enddo
                enddo
              endif
            ENDIF
           ENDIF
!---  convective gravity drag zonal acce
           IF (IGET(394) > 0) THEN
            IF (LVLS(LP,IGET(394)) > 0) THEN
!$omp  parallel do private(i,j)
              DO J=JSTA,JEND
                DO I=1,IM
                  GRID1(I,J) = D3DSL(i,j,26)
                ENDDO
              ENDDO
              ID(1:25)=0
              ITD3D     = NINT(TD3D)
              if (ITD3D .ne. 0) then
                IFINCR     = MOD(IFHR,ITD3D)
                IF(IFMIN .GE. 1)IFINCR= MOD(IFHR*60+IFMIN,ITD3D*60)
              else
                IFINCR     = 0
              endif
	      ID(02)=133 ! Table 133
              ID(18)     = 0
              ID(19)     = IFHR
              IF(IFMIN .GE. 1)ID(19)=IFHR*60+IFMIN
              ID(20)     = 3
              IF (IFINCR == 0) THEN
                ID(18) = IFHR-ITD3D
              ELSE
                ID(18) = IFHR-IFINCR
                IF(IFMIN .GE. 1)ID(18)=IFHR*60+IFMIN-IFINCR
	      ENDIF
              if(grib == 'grib1') then
                CALL GRIBIT(IGET(394),LP,GRID1,IM,JM)
              elseif(grib == 'grib2') then
              cfld = cfld + 1
                fld_info(cfld)%ifld=IAVBLFLD(IGET(394))
                fld_info(cfld)%lvl=LVLSXML(LP,IGET(394))
                if(ITD3D==0) then
                  fld_info(cfld)%ntrange=0
                else
                  fld_info(cfld)%ntrange=(IFHR-ID(18))/ITD3D
                endif
                fld_info(cfld)%tinvstat=ITD3D
!$omp parallel do private(i,j,jj)
                do j=1,jend-jsta+1
                  jj = jsta+j-1
                  do i=1,im
                    datapd(i,j,cfld) = GRID1(i,jj)
                  enddo
                enddo
              endif
            ENDIF
           ENDIF
!---  convective gravity drag meridional acce
           IF (IGET(395) > 0) THEN
            IF (LVLS(LP,IGET(395)) > 0) THEN
!$omp  parallel do private(i,j)
              DO J=JSTA,JEND
                DO I=1,IM
                  GRID1(I,J) = D3DSL(i,j,27)
                ENDDO
              ENDDO
              ID(1:25)=0
              ITD3D     = NINT(TD3D)
              if (ITD3D .ne. 0) then
                IFINCR     = MOD(IFHR,ITD3D)
                IF(IFMIN .GE. 1)IFINCR= MOD(IFHR*60+IFMIN,ITD3D*60)
              else
                IFINCR     = 0
              endif
              ID(02)=133 ! Table 133
              ID(18)     = 0
              ID(19)     = IFHR
              IF(IFMIN .GE. 1)ID(19)=IFHR*60+IFMIN
              ID(20)     = 3
              IF (IFINCR == 0) THEN
                ID(18) = IFHR-ITD3D
              ELSE
                ID(18) = IFHR-IFINCR
                IF(IFMIN .GE. 1)ID(18)=IFHR*60+IFMIN-IFINCR
              ENDIF
              if(grib == 'grib1') then
                CALL GRIBIT(IGET(395),LP,GRID1,IM,JM)
              elseif(grib == 'grib2') then
                cfld = cfld + 1
                fld_info(cfld)%ifld=IAVBLFLD(IGET(395))
                fld_info(cfld)%lvl=LVLSXML(LP,IGET(395))
                if(ITD3D==0) then
                  fld_info(cfld)%ntrange=0
                else
                  fld_info(cfld)%ntrange=(IFHR-ID(18))/ITD3D
                endif
                fld_info(cfld)%tinvstat=ITD3D
!$omp parallel do private(i,j,jj)
                do j=1,jend-jsta+1
                  jj = jsta+j-1
                  do i=1,im
                    datapd(i,j,cfld) = GRID1(i,jj)
                  enddo
                enddo
              endif
            ENDIF
           ENDIF
         END IF ! end of d3d output

!   CHUANG:   COMPUTE HAINES INDEX 
         IF (IGET(455) > 0) THEN
           ii=im/2
           jj=(jsta+jend)/2
           IF(ABS(SPL(LP)-50000.)<SMALL) LUHI=LP
           IF(ABS(SPL(LP)-70000.)<SMALL) THEN ! high evevation
!            HAINES=SPVAL
             print*,'computing dew point for Haine Index at ',SPL(LP)
!$omp  parallel do private(i,j)
             DO J=JSTA,JEND
               DO I=1,IM
                 HAINES(i,j) = SPVAL
                 EGRID2(I,J) = SPL(LP)
               ENDDO
             ENDDO
             CALL CALDWP(EGRID2,QSL,TDSL,TSL)

!$omp  parallel do private(i,j,dum1,ista,imois)
             DO J=JSTA,JEND
               DO I=1,IM
                 IF(SM(I,J) < 1.0 .AND. ZINT(I,J,LM+1) < FSL(I,J)*GI) THEN
                   DUM1 = TSL(I,J)-TPRS(I,J,LUHI)
                   IF(DUM1 <= 17.)THEN
                     ISTA = 1
                   ELSE IF(DUM1 > 17. .AND. DUM1 <= 21.) THEN
                     ISTA = 2
                   ELSE
                     ISTA = 3
                   END IF
                   DUM1 = TSL(I,J)-TDSL(I,J)
                   IF(DUM1 <= 14.) THEN
                     IMOIS = 1
                   ELSE IF(DUM1>14. .AND. DUM1<=20.) THEN
                     IMOIS = 2
                   ELSE
                     IMOIS = 3
                   END IF
                   HAINES(I,J) = ISTA + IMOIS
!	       if(i==ii .and. j==jj)print*,'sample haine index:',i,j,luhi,tsl(i,j) &
!	       ,tprs(i,j,luhi),tdsl(i,j),ista,imois
                 END IF 
               END DO
             END DO  

             LUHI = LP
         ENDIF
   
         IF(ABS(SPL(LP)-85000.)<SMALL)THEN ! mid evevation
           print*,'computing dew point for Haine Index at ',SPL(LP)
!$omp  parallel do private(i,j)
           DO J=JSTA,JEND
             DO I=1,IM
               EGRID2(I,J) = SPL(LP)
             ENDDO
           ENDDO
           CALL CALDWP(EGRID2,QSL,TDSL,TSL)
    
!$omp  parallel do private(i,j,dum1,ista,imois)
           DO J=JSTA,JEND
             DO I=1,IM
               IF(SM(I,J) < 1.0 .AND. ZINT(I,J,LM+1) < FSL(I,J)*GI) THEN
                 DUM1 = TSL(I,J)-TPRS(I,J,LUHI)
                 IF(DUM1 <=5. ) THEN
                   ISTA = 1
                 ELSE IF(DUM1 > 5. .AND. DUM1 <= 10.) THEN
                   ISTA = 2
                 ELSE
                   ISTA = 3
                 END IF
                 DUM1 = TSL(I,J)-TDSL(I,J)
                 IF(DUM1 <= 5.) THEN
                   IMOIS = 1
                 ELSE IF(DUM1 > 5. .AND. DUM1 <= 12.) THEN
                   IMOIS = 2
                 ELSE
                   IMOIS = 3
                 END IF
                 HAINES(I,J) = ISTA + IMOIS
               END IF 
             END DO
           END DO  

           LUHI = LP
         ENDIF
   
         IF(ABS(SPL(LP)-95000.)<SMALL)THEN ! LOW evevation
           print*,'computing dew point for Haine Index at ',SPL(LP)
!$omp  parallel do private(i,j)
           DO J=JSTA,JEND
             DO I=1,IM
               EGRID2(I,J)=SPL(LP)
             ENDDO
           ENDDO
           CALL CALDWP(EGRID2,QSL,TDSL,TSL)
    
!$omp  parallel do private(i,j,dum1,ista,imois)
           DO J=JSTA,JEND
             DO I=1,IM
               IF(SM(I,J) < 1.0 .AND. ZINT(I,J,LM+1) < FSL(I,J)*GI) THEN
                 DUM1 = TSL(I,J)-TPRS(I,J,LUHI)
                 IF(DUM1 <= 3.)THEN
                   ISTA = 1
                 ELSE IF(DUM1 > 3. .AND. DUM1 <=7. ) THEN
                   ISTA = 2
                 ELSE
                   ISTA = 3
                 END IF
                 DUM1 = TSL(I,J)-TDSL(I,J)
                 IF(DUM1 <=5. ) THEN
                   IMOIS = 1
                 ELSE IF(DUM1 > 5. .AND. DUM1 <= 9.)THEN
                   IMOIS = 2
                 ELSE
                   IMOIS = 3
                 END IF
                 HAINES(I,J) = ISTA + IMOIS
               END IF 
             END DO
           END DO  
 
           ID(1:25)=0

           ID(02)=129 ! Table 129
!	   ID(10)  =85
!          ID(11)  =95

            if(grib == 'grib1') then
              CALL GRIBIT(IGET(455),1,HAINES,IM,JM)
            elseif(grib == 'grib2') then
              cfld = cfld + 1
              fld_info(cfld)%ifld=IAVBLFLD(IGET(455))
!$omp parallel do private(i,j,jj)
              do j=1,jend-jsta+1
                jj = jsta+j-1
                do i=1,im
                  datapd(i,j,cfld) = HAINES(i,jj)
                enddo
              enddo
            endif

           ENDIF
    
          ENDIF
!     
        ENDDO     !***  END OF MAIN VERTICAL LOOP DO LP=1,LSM
!***  ENDIF FOR IF TEST SEEING IF WE WANT ANY OTHER VARIABLES
      ENDIF
! SRD
!
!        MAX VERTICAL VELOCITY UPDRAFT
!
      IF (IGET(423) > 0) THEN
         print *,' SRD ***** outputting W_UP_MAX '
         ID(1:25) = 0
!         LP=22 ! 400 MB
         LP=46 ! 1000 MB
         ID(02)=129 ! Table 129
         ID(9) = 101
         ID(10)=40
         ID(11)=100
         ID(20) = 2
         ID(19) = IFHR
         IF (IFHR == 0) THEN
           ID(18) = 0
         ELSE
           ID(18) = IFHR - 1
         ENDIF
!$omp  parallel do private(i,j)
         DO J=JSTA,JEND
           DO I=1,IM
             GRID1(I,J) = W_UP_MAX(I,J)
!            print *,' writing w_up_max, i,j, = ', w_up_max(i,j)
           ENDDO
         ENDDO
         if(grib == 'grib1')then
           CALL GRIBIT(IGET(423),LP,GRID1,IM,JM)
         elseif(grib == 'grib2') then
           cfld = cfld + 1
           fld_info(cfld)%ifld = IAVBLFLD(IGET(423))
           fld_info(cfld)%lvl  = LVLSXML(LP,IGET(423))
!$omp parallel do private(i,j,jj)
           do j=1,jend-jsta+1
             jj = jsta+j-1
             do i=1,im
               datapd(i,j,cfld) = GRID1(i,jj)
             enddo
           enddo
         endif
      ENDIF
!
!        MAX VERTICAL VELOCITY DOWNDRAFT
!
      IF (IGET(424) > 0) THEN
         print *,' SRD ***** outputting W_DN_MAX '
         ID(1:25) = 0
         ID(02)   = 129 ! Table 129
         LP       = 46  ! 1000 MB
         ID(9)    = 101
         ID(10)   = 40
         ID(11)   = 100
         ID(20)   = 2
         ID(19)   = IFHR
         IF (IFHR == 0) THEN
           ID(18) = 0
         ELSE
           ID(18) = IFHR - 1
         ENDIF
!$omp  parallel do private(i,j)
         DO J=JSTA,JEND
           DO I=1,IM
             GRID1(I,J) = W_DN_MAX(I,J)
           ENDDO
         ENDDO
         if(grib == 'grib1')then
           CALL GRIBIT(IGET(424),LP,GRID1,IM,JM)
         elseif(grib == 'grib2') then
           cfld = cfld + 1
           fld_info(cfld)%ifld=IAVBLFLD(IGET(424))
           fld_info(cfld)%lvl=LVLSXML(LP,IGET(424))
!$omp parallel do private(i,j,jj)
           do j=1,jend-jsta+1
             jj = jsta+j-1
             do i=1,im
               datapd(i,j,cfld) = GRID1(i,jj)
             enddo
           enddo
         endif
      ENDIF
!
!        MEAN VERTICAL VELOCITY
!
! This hourly mean field is, in fact, based on the column
! mean bounded by sigma levels, but I chose to keep the
! output here with the other diagnostic vertical
! velocity fields
!
      IF (IGET(425) > 0) THEN
         print *,' SRD ***** outputting W_MEAN '
         ID(1:25) = 0
         LP       = 46 ! 1000 MB
         ID(9)    = 108
         ID(10)   = 50
         ID(11)   = 80
         ID(20)   = 2
         ID(19)   = IFHR
         IF (IFHR == 0) THEN
           ID(18) = 0
         ELSE
           ID(18) = IFHR - 1
         ENDIF
!$omp  parallel do private(i,j)
         DO J=JSTA,JEND
           DO I=1,IM
             GRID1(I,J) = W_MEAN(I,J)
           ENDDO
         ENDDO
         if(grib == 'grib1')then
           CALL GRIBIT(IGET(425),LP,GRID1,IM,JM)
         elseif(grib == 'grib2') then
           cfld = cfld + 1
           fld_info(cfld)%ifld = IAVBLFLD(IGET(425))
           fld_info(cfld)%lvl  = LVLSXML(LP,IGET(425))
!$omp parallel do private(i,j,jj)
           do j=1,jend-jsta+1
             jj = jsta+j-1
             do i=1,im
               datapd(i,j,cfld) = GRID1(i,jj)
             enddo
           enddo
         endif
      ENDIF
! SRD

!
!  CALL MEMBRANE SLP REDUCTION IF  REQESTED IN CONTROL FILE
!
! OUTPUT MEMBRANCE SLP
      IF(IGET(023) > 0)THEN
        IF(gridtype == 'A'.OR. gridtype == 'B') then                  
          PRINT*,'CALLING MEMSLP for A or B grid'
          CALL MEMSLP(TPRS,QPRS,FPRS)
        ELSE IF (gridtype == 'E')THEN
          PRINT*,'CALLING MEMSLP_NMM for E grid'
          CALL MEMSLP_NMM(TPRS,QPRS,FPRS)
        ELSE
          PRINT*,'unknow grid type-> WONT DERIVE MESINGER SLP'
        END IF
!$omp  parallel do private(i,j)
        DO J=JSTA,JEND
          DO I=1,IM
            GRID1(I,J) = PSLP(I,J)
          ENDDO
        ENDDO
        ID(1:25) = 0
        if(grib == 'grib1')then
          CALL GRIBIT(IGET(023),LVLS(1,IGET(023)),GRID1,IM,JM)
        elseif(grib == 'grib2') then
          cfld = cfld + 1
          fld_info(cfld)%ifld = IAVBLFLD(IGET(023))
!$omp parallel do private(i,j,jj)
          do j=1,jend-jsta+1
            jj = jsta+j-1
            do i=1,im
              datapd(i,j,cfld) = GRID1(i,jj)
            enddo
          enddo
        endif
      ENDIF

! OUTPUT of MAPS SLP
      IF(IGET(445) > 0)THEN
        PRINT*,'CALLING MAPS SLP'
        CALL MAPSSLP(TPRS)
!$omp  parallel do private(i,j)
        DO J=JSTA,JEND
          DO I=1,IM
            GRID1(I,J) = PSLP(I,J)
          ENDDO
        ENDDO
        ID(1:25) = 0
        if(grib == 'grib1') then
          CALL GRIBIT(IGET(445),LVLS(1,IGET(445)),GRID1,IM,JM)
        elseif(grib == 'grib2') then
          cfld = cfld + 1
          fld_info(cfld)%ifld = IAVBLFLD(IGET(445))
!$omp parallel do private(i,j,jj)
          do j=1,jend-jsta+1
            jj = jsta+j-1
            do i=1,im
              datapd(i,j,cfld) = GRID1(i,jj)
            enddo
          enddo
        endif
      ENDIF
 

! ADJUST 1000 MB HEIGHT TO MEMBEANCE SLP
      IF(IGET(023) > 0.OR.IGET(445) > 0)THEN
        IF(IGET(012) > 0)THEN
          DO LP=LSM,1,-1
           IF(ABS(SPL(LP)-1.0E5) <= 1.0E-5)THEN
             IF(LVLS(LP,IGET(012)) > 0)THEN
               ALPTH = LOG(1.E5)
               IF(MODELNAME == 'GFS')THEN
! GFS does not want to adjust 1000 mb H to membrane SLP
! because MOS can't adjust to the much lower H
!$omp  parallel do private(i,j)
                 DO J=JSTA,JEND
                   DO I=1,IM
                     GRID1(I,J) = FSL(I,J)*GI
                   ENDDO
                 ENDDO    
               ELSE
!$omp  parallel do private(i,j,PSLPIJ,ALPSL,PSFC)
                 DO J=JSTA,JEND
                   DO I=1,IM
                     PSLPIJ = PSLP(I,J)
                     ALPSL  = LOG(PSLPIJ)
                     PSFC   = PINT(I,J,NINT(LMH(I,J))+1)
                     IF(ABS(PSLPIJ-PSFC) < 5.E2) THEN
                       GRID1(I,J) = RD*TPRS(I,J,LP)*(ALPSL-ALPTH)
                     ELSE
                       GRID1(I,J) = FIS(I,J)/(ALPSL-LOG(PSFC))*(ALPSL-ALPTH)
                     ENDIF
                     Z1000(I,J) = GRID1(I,J)*GI
                     GRID1(I,J) = Z1000(I,J)
                   ENDDO
                 ENDDO    
               END IF

               IF (SMFLAG) THEN
!tgs - smoothing of geopotential heights
                 NSMOOTH = nint(5.*(13500./dxm))
                 call AllGETHERV(GRID1)
                 do k=1,NSMOOTH
                   CALL SMOOTH(GRID1,SDUMMY,IM,JM,0.5)
                 end do
               ENDIF

               if(grib == 'grib1') then
                 ID(1:25) = 0
                 CALL GRIBIT(IGET(012),LP,GRID1,IM,JM)
               elseif(grib == 'grib2') then
                 cfld = cfld + 1
                 fld_info(cfld)%ifld = IAVBLFLD(IGET(012))
                 fld_info(cfld)%lvl  = LVLSXML(LP,IGET(012))
!$omp parallel do private(i,j,jj)
                 do j=1,jend-jsta+1
                  jj = jsta+j-1
                  do i=1,im
                    datapd(i,j,cfld) = GRID1(i,jj)
                  enddo
                 enddo
               endif
               exit
             ENDIF
           ENDIF 
          END DO
        ENDIF  
      ENDIF
!
!     END OF ROUTINE.
!
      RETURN
      END<|MERGE_RESOLUTION|>--- conflicted
+++ resolved
@@ -395,43 +395,26 @@
 !***  EXTRAPOLATE BELOW LOWEST MODEL MIDLAYER (BUT STILL ABOVE GROUND)
 !---------------------------------------------------------------------
 !
-<<<<<<< HEAD
-                 FACT = (ALSL(LP)-LOG(PMID(I,J,LL)))/                     &
+                 IF (MODELNAME == 'RAPR')THEN
+                   FACT = (ALSL(LP)-LOG(PMID(I,J,LL)))/                   &
+                        max(1.e-6,(LOG(PMID(I,J,LL))-LOG(PMID(I,J,LL-1))))
+                   FACT = max(-10.0,min(FACT, 10.0))
+                 ELSE
+                   FACT = (ALSL(LP)-LOG(PMID(I,J,LL)))/                   &
                         (LOG(PMID(I,J,LL))-LOG(PMID(I,J,LL-1)))
-                 IF(T(I,J,LL) < SPVAL .AND. T(I,J,LL-1) < SPVAL)          &
-                     TSL(I,J) = T(I,J,LL)+(T(I,J,LL)-T(I,J,LL-1))*FACT
-                 IF(Q(I,J,LL) < SPVAL .AND. Q(I,J,LL-1) < SPVAL)          &
-                     QSL(I,J) = Q(I,J,LL)+(Q(I,J,LL)-Q(I,J,LL-1))*FACT
+                 ENDIF
+                 IF(T(I,J,LL).LT.SPVAL .AND. T(I,J,LL-1).LT.SPVAL)        &
+                   TSL(I,J) = T(I,J,LL)+(T(I,J,LL)-T(I,J,LL-1))*FACT
+                 IF(Q(I,J,LL).LT.SPVAL .AND. Q(I,J,LL-1).LT.SPVAL)        &
+                   QSL(I,J) = Q(I,J,LL)+(Q(I,J,LL)-Q(I,J,LL-1))*FACT
 
                  IF(gridtype=='A')THEN
-                   IF(UH(I,J,LL) < SPVAL .AND. UH(I,J,LL-1) < SPVAL)       &
+                   IF(UH(I,J,LL) < SPVAL .AND. UH(I,J,LL-1) < SPVAL)      &
                      USL(I,J) = UH(I,J,LL)+(UH(I,J,LL)-UH(I,J,LL-1))*FACT
-                   IF(VH(I,J,LL) < SPVAL .AND. VH(I,J,LL-1) < SPVAL)       &
+                   IF(VH(I,J,LL) < SPVAL .AND. VH(I,J,LL-1) < SPVAL)      &
                      VSL(I,J) = VH(I,J,LL)+(VH(I,J,LL)-VH(I,J,LL-1))*FACT
                  END IF 
 !          if ( J == JSTA.and. I == 1.and.me == 0)    &
-=======
-          IF (MODELNAME == 'RAPR')THEN
-            FACT=(ALSL(LP)-ALOG(PMID(I,J,LL)))/                      &
-               max(1.e-6,(ALOG(PMID(I,J,LL))-ALOG(PMID(I,J,LL-1))))
-            FACT=max(-10.0,min(FACT, 10.0))
-          ELSE
-            FACT=(ALSL(LP)-ALOG(PMID(I,J,LL)))/                      &
-               (ALOG(PMID(I,J,LL))-ALOG(PMID(I,J,LL-1)))
-          ENDIF
-          IF(T(I,J,LL).LT.SPVAL .AND. T(I,J,LL-1).LT.SPVAL)          &
-                TSL(I,J)=T(I,J,LL)+(T(I,J,LL)-T(I,J,LL-1))*FACT
-          IF(Q(I,J,LL).LT.SPVAL .AND. Q(I,J,LL-1).LT.SPVAL)          &
-                QSL(I,J)=Q(I,J,LL)+(Q(I,J,LL)-Q(I,J,LL-1))*FACT
-
-	  IF(gridtype=='A')THEN
-	   IF(UH(I,J,LL).LT.SPVAL .AND. UH(I,J,LL-1).LT.SPVAL)       &
-              USL(I,J)=UH(I,J,LL)+(UH(I,J,LL)-UH(I,J,LL-1))*FACT
-           IF(VH(I,J,LL).LT.SPVAL .AND. VH(I,J,LL-1).LT.SPVAL)       &
-              VSL(I,J)=VH(I,J,LL)+(VH(I,J,LL)-VH(I,J,LL-1))*FACT
-	  END IF 
-!          if ( J.eq.JSTA.and. I.eq.1.and.me.eq.0)    &
->>>>>>> f9f00f62
 !     &        print *,'2 USL=',USL(I,J),UH(I,J,LL),UH(I,J,LL-1),FACT &
 !     &        ,'LL=',LL,'LLMH=',LLMH
 
